%YAML 1.1
%TAG !u! tag:unity3d.com,2011:
--- !u!1 &407135044797064432
GameObject:
  m_ObjectHideFlags: 0
  m_CorrespondingSourceObject: {fileID: 0}
  m_PrefabInstance: {fileID: 0}
  m_PrefabAsset: {fileID: 0}
  serializedVersion: 6
  m_Component:
  - component: {fileID: 4422962827627828703}
  m_Layer: 6
  m_Name: Bone_LeftUpLeg
  m_TagString: Untagged
  m_Icon: {fileID: 0}
  m_NavMeshLayer: 0
  m_StaticEditorFlags: 0
  m_IsActive: 1
--- !u!4 &4422962827627828703
Transform:
  m_ObjectHideFlags: 0
  m_CorrespondingSourceObject: {fileID: 0}
  m_PrefabInstance: {fileID: 0}
  m_PrefabAsset: {fileID: 0}
  m_GameObject: {fileID: 407135044797064432}
  m_LocalRotation: {x: -0.16642492, y: 0.22492927, z: 0.6370745, w: 0.71822405}
  m_LocalPosition: {x: -12.124994, y: -6.2700005, z: -0.0000042915344}
  m_LocalScale: {x: 1, y: 1, z: 1}
  m_Children:
  - {fileID: 1789394808231057364}
  m_Father: {fileID: 6837862408370203412}
  m_RootOrder: 0
  m_LocalEulerAnglesHint: {x: 0, y: 0, z: 0}
--- !u!1 &498946207220608313
GameObject:
  m_ObjectHideFlags: 0
  m_CorrespondingSourceObject: {fileID: 0}
  m_PrefabInstance: {fileID: 0}
  m_PrefabAsset: {fileID: 0}
  serializedVersion: 6
  m_Component:
  - component: {fileID: 1107977258860631971}
  - component: {fileID: 2964469133971639893}
  - component: {fileID: 3502199398555650411}
  m_Layer: 6
  m_Name: Gear_LS_Boss_ShoulderPad_Imp
  m_TagString: Untagged
  m_Icon: {fileID: 0}
  m_NavMeshLayer: 0
  m_StaticEditorFlags: 0
  m_IsActive: 0
--- !u!4 &1107977258860631971
Transform:
  m_ObjectHideFlags: 0
  m_CorrespondingSourceObject: {fileID: 0}
  m_PrefabInstance: {fileID: 0}
  m_PrefabAsset: {fileID: 0}
  m_GameObject: {fileID: 498946207220608313}
  m_LocalRotation: {x: -0.00000006657903, y: 4.432767e-15, z: -0.00000006657903, w: 1}
  m_LocalPosition: {x: -13.301275, y: 8.45076, z: -0.3962593}
  m_LocalScale: {x: 100, y: 99.99999, z: 99.99998}
  m_Children: []
  m_Father: {fileID: 1338246077144093186}
  m_RootOrder: 2
  m_LocalEulerAnglesHint: {x: 0, y: 0, z: 0}
--- !u!33 &2964469133971639893
MeshFilter:
  m_ObjectHideFlags: 0
  m_CorrespondingSourceObject: {fileID: 0}
  m_PrefabInstance: {fileID: 0}
  m_PrefabAsset: {fileID: 0}
  m_GameObject: {fileID: 498946207220608313}
  m_Mesh: {fileID: -705987689071330820, guid: 2115c4661f55eff45a5a0f91fc0a12f0, type: 3}
--- !u!23 &3502199398555650411
MeshRenderer:
  m_ObjectHideFlags: 0
  m_CorrespondingSourceObject: {fileID: 0}
  m_PrefabInstance: {fileID: 0}
  m_PrefabAsset: {fileID: 0}
  m_GameObject: {fileID: 498946207220608313}
  m_Enabled: 1
  m_CastShadows: 1
  m_ReceiveShadows: 1
  m_DynamicOccludee: 1
  m_MotionVectors: 1
  m_LightProbeUsage: 1
  m_ReflectionProbeUsage: 1
  m_RayTracingMode: 2
  m_RayTraceProcedural: 0
  m_RenderingLayerMask: 1
  m_RendererPriority: 0
  m_Materials:
  - {fileID: 4635996913583422251, guid: 2115c4661f55eff45a5a0f91fc0a12f0, type: 3}
  m_StaticBatchInfo:
    firstSubMesh: 0
    subMeshCount: 0
  m_StaticBatchRoot: {fileID: 0}
  m_ProbeAnchor: {fileID: 0}
  m_LightProbeVolumeOverride: {fileID: 0}
  m_ScaleInLightmap: 1
  m_ReceiveGI: 1
  m_PreserveUVs: 0
  m_IgnoreNormalsForChartDetection: 0
  m_ImportantGI: 0
  m_StitchLightmapSeams: 1
  m_SelectedEditorRenderState: 3
  m_MinimumChartSize: 4
  m_AutoUVMaxDistance: 0.5
  m_AutoUVMaxAngle: 89
  m_LightmapParameters: {fileID: 0}
  m_SortingLayerID: 0
  m_SortingLayer: 0
  m_SortingOrder: 0
  m_AdditionalVertexStreams: {fileID: 0}
--- !u!1 &611112424166957242
GameObject:
  m_ObjectHideFlags: 0
  m_CorrespondingSourceObject: {fileID: 0}
  m_PrefabInstance: {fileID: 0}
  m_PrefabAsset: {fileID: 0}
  serializedVersion: 6
  m_Component:
  - component: {fileID: 44282646650860726}
  - component: {fileID: 2146196934077647100}
  m_Layer: 6
  m_Name: Imp_Torso
  m_TagString: Untagged
  m_Icon: {fileID: 0}
  m_NavMeshLayer: 0
  m_StaticEditorFlags: 0
  m_IsActive: 0
--- !u!4 &44282646650860726
Transform:
  m_ObjectHideFlags: 0
  m_CorrespondingSourceObject: {fileID: 0}
  m_PrefabInstance: {fileID: 0}
  m_PrefabAsset: {fileID: 0}
  m_GameObject: {fileID: 611112424166957242}
  m_LocalRotation: {x: 0, y: -0, z: -0, w: 1}
  m_LocalPosition: {x: -0, y: 0, z: 0}
  m_LocalScale: {x: 1, y: 1, z: 1}
  m_Children: []
  m_Father: {fileID: 6170428688339538316}
  m_RootOrder: 3
  m_LocalEulerAnglesHint: {x: 0, y: 0, z: 0}
--- !u!137 &2146196934077647100
SkinnedMeshRenderer:
  m_ObjectHideFlags: 0
  m_CorrespondingSourceObject: {fileID: 0}
  m_PrefabInstance: {fileID: 0}
  m_PrefabAsset: {fileID: 0}
  m_GameObject: {fileID: 611112424166957242}
  m_Enabled: 1
  m_CastShadows: 1
  m_ReceiveShadows: 1
  m_DynamicOccludee: 1
  m_MotionVectors: 1
  m_LightProbeUsage: 1
  m_ReflectionProbeUsage: 1
  m_RayTracingMode: 3
  m_RayTraceProcedural: 0
  m_RenderingLayerMask: 1
  m_RendererPriority: 0
  m_Materials:
  - {fileID: 4635996913583422251, guid: 2115c4661f55eff45a5a0f91fc0a12f0, type: 3}
  m_StaticBatchInfo:
    firstSubMesh: 0
    subMeshCount: 0
  m_StaticBatchRoot: {fileID: 0}
  m_ProbeAnchor: {fileID: 0}
  m_LightProbeVolumeOverride: {fileID: 0}
  m_ScaleInLightmap: 1
  m_ReceiveGI: 1
  m_PreserveUVs: 0
  m_IgnoreNormalsForChartDetection: 0
  m_ImportantGI: 0
  m_StitchLightmapSeams: 1
  m_SelectedEditorRenderState: 3
  m_MinimumChartSize: 4
  m_AutoUVMaxDistance: 0.5
  m_AutoUVMaxAngle: 89
  m_LightmapParameters: {fileID: 0}
  m_SortingLayerID: 0
  m_SortingLayer: 0
  m_SortingOrder: 0
  serializedVersion: 2
  m_Quality: 0
  m_UpdateWhenOffscreen: 0
  m_SkinnedMotionVectors: 1
  m_Mesh: {fileID: -3739566204428671741, guid: 2115c4661f55eff45a5a0f91fc0a12f0, type: 3}
  m_Bones:
  - {fileID: 8717206045706578289}
  - {fileID: 8551348540509050395}
  - {fileID: 6837862408370203412}
  - {fileID: 1338246077144093186}
  - {fileID: 7129742781706324291}
  - {fileID: 387166686868829251}
  - {fileID: 8684353072610562168}
  - {fileID: 2001965698829459593}
  - {fileID: 4422962827627828703}
  - {fileID: 1789394808231057364}
  - {fileID: 205826278622461559}
  - {fileID: 9082456959839001324}
  m_BlendShapeWeights: []
  m_RootBone: {fileID: 6837862408370203412}
  m_AABB:
    m_Center: {x: -0.25662804, y: 0.1891861, z: 5.7202377}
    m_Extent: {x: 59.325546, y: 73.39054, z: 52.023468}
  m_DirtyAABB: 0
--- !u!1 &646291673400352715
GameObject:
  m_ObjectHideFlags: 0
  m_CorrespondingSourceObject: {fileID: 0}
  m_PrefabInstance: {fileID: 0}
  m_PrefabAsset: {fileID: 0}
  serializedVersion: 6
  m_Component:
  - component: {fileID: 3395166813500664666}
  m_Layer: 6
  m_Name: Bone_Helmet
  m_TagString: Untagged
  m_Icon: {fileID: 0}
  m_NavMeshLayer: 0
  m_StaticEditorFlags: 0
  m_IsActive: 1
--- !u!4 &3395166813500664666
Transform:
  m_ObjectHideFlags: 0
  m_CorrespondingSourceObject: {fileID: 0}
  m_PrefabInstance: {fileID: 0}
  m_PrefabAsset: {fileID: 0}
  m_GameObject: {fileID: 646291673400352715}
  m_LocalRotation: {x: -1.058571e-16, y: 0, z: -0, w: 1}
  m_LocalPosition: {x: 2.6645353e-15, y: -2.842171e-14, z: 3.8857806e-15}
  m_LocalScale: {x: 1, y: 1, z: 1}
  m_Children:
  - {fileID: 2193169193092109019}
  m_Father: {fileID: 1363468141647399746}
  m_RootOrder: 0
  m_LocalEulerAnglesHint: {x: 0, y: 0, z: 0}
--- !u!1 &648856390995237855
GameObject:
  m_ObjectHideFlags: 0
  m_CorrespondingSourceObject: {fileID: 0}
  m_PrefabInstance: {fileID: 0}
  m_PrefabAsset: {fileID: 0}
  serializedVersion: 6
  m_Component:
  - component: {fileID: 4988355881706114854}
  m_Layer: 6
  m_Name: Bone_LeftForeArm
  m_TagString: Untagged
  m_Icon: {fileID: 0}
  m_NavMeshLayer: 0
  m_StaticEditorFlags: 0
  m_IsActive: 1
--- !u!4 &4988355881706114854
Transform:
  m_ObjectHideFlags: 0
  m_CorrespondingSourceObject: {fileID: 0}
  m_PrefabInstance: {fileID: 0}
  m_PrefabAsset: {fileID: 0}
  m_GameObject: {fileID: 648856390995237855}
  m_LocalRotation: {x: -0.07118579, y: 0.101959765, z: 0.020563422, w: 0.9920252}
  m_LocalPosition: {x: -40, y: 0.0000008393866, z: -2.680915}
  m_LocalScale: {x: 1, y: 1, z: 1}
  m_Children:
  - {fileID: 8981437885445610697}
  m_Father: {fileID: 1338246077144093186}
  m_RootOrder: 0
  m_LocalEulerAnglesHint: {x: 0, y: 0, z: 0}
--- !u!1 &775266086053624783
GameObject:
  m_ObjectHideFlags: 0
  m_CorrespondingSourceObject: {fileID: 0}
  m_PrefabInstance: {fileID: 0}
  m_PrefabAsset: {fileID: 0}
  serializedVersion: 6
  m_Component:
  - component: {fileID: 3402971667606018177}
  - component: {fileID: 7516264363007332327}
  - component: {fileID: 6267422786174514593}
  m_Layer: 6
  m_Name: Boss_Mouth
  m_TagString: Untagged
  m_Icon: {fileID: 0}
  m_NavMeshLayer: 0
  m_StaticEditorFlags: 0
  m_IsActive: 1
--- !u!4 &3402971667606018177
Transform:
  m_ObjectHideFlags: 0
  m_CorrespondingSourceObject: {fileID: 0}
  m_PrefabInstance: {fileID: 0}
  m_PrefabAsset: {fileID: 0}
  m_GameObject: {fileID: 775266086053624783}
  m_LocalRotation: {x: 0, y: -0, z: -0, w: 1}
  m_LocalPosition: {x: -0.31274533, y: -21.378662, z: 2.5375109}
  m_LocalScale: {x: 1, y: 1, z: 1}
  m_Children: []
  m_Father: {fileID: 3934146162889555004}
  m_RootOrder: 3
  m_LocalEulerAnglesHint: {x: 0, y: 0, z: 0}
--- !u!33 &7516264363007332327
MeshFilter:
  m_ObjectHideFlags: 0
  m_CorrespondingSourceObject: {fileID: 0}
  m_PrefabInstance: {fileID: 0}
  m_PrefabAsset: {fileID: 0}
  m_GameObject: {fileID: 775266086053624783}
  m_Mesh: {fileID: 5182309782948045712, guid: 2115c4661f55eff45a5a0f91fc0a12f0, type: 3}
--- !u!23 &6267422786174514593
MeshRenderer:
  m_ObjectHideFlags: 0
  m_CorrespondingSourceObject: {fileID: 0}
  m_PrefabInstance: {fileID: 0}
  m_PrefabAsset: {fileID: 0}
  m_GameObject: {fileID: 775266086053624783}
  m_Enabled: 1
  m_CastShadows: 1
  m_ReceiveShadows: 1
  m_DynamicOccludee: 1
  m_MotionVectors: 1
  m_LightProbeUsage: 1
  m_ReflectionProbeUsage: 1
  m_RayTracingMode: 2
  m_RayTraceProcedural: 0
  m_RenderingLayerMask: 1
  m_RendererPriority: 0
  m_Materials:
  - {fileID: 2100000, guid: a9b71f18744318a4896a6260c48c6aa0, type: 2}
  m_StaticBatchInfo:
    firstSubMesh: 0
    subMeshCount: 0
  m_StaticBatchRoot: {fileID: 0}
  m_ProbeAnchor: {fileID: 0}
  m_LightProbeVolumeOverride: {fileID: 0}
  m_ScaleInLightmap: 1
  m_ReceiveGI: 1
  m_PreserveUVs: 0
  m_IgnoreNormalsForChartDetection: 0
  m_ImportantGI: 0
  m_StitchLightmapSeams: 1
  m_SelectedEditorRenderState: 3
  m_MinimumChartSize: 4
  m_AutoUVMaxDistance: 0.5
  m_AutoUVMaxAngle: 89
  m_LightmapParameters: {fileID: 0}
  m_SortingLayerID: 0
  m_SortingLayer: 0
  m_SortingOrder: 0
  m_AdditionalVertexStreams: {fileID: 0}
--- !u!1 &1044040725551930694
GameObject:
  m_ObjectHideFlags: 0
  m_CorrespondingSourceObject: {fileID: 0}
  m_PrefabInstance: {fileID: 0}
  m_PrefabAsset: {fileID: 0}
  serializedVersion: 6
  m_Component:
  - component: {fileID: 8981437885445610697}
  m_Layer: 6
  m_Name: Bone_LeftHand
  m_TagString: Untagged
  m_Icon: {fileID: 0}
  m_NavMeshLayer: 0
  m_StaticEditorFlags: 0
  m_IsActive: 1
--- !u!4 &8981437885445610697
Transform:
  m_ObjectHideFlags: 0
  m_CorrespondingSourceObject: {fileID: 0}
  m_PrefabInstance: {fileID: 0}
  m_PrefabAsset: {fileID: 0}
  m_GameObject: {fileID: 1044040725551930694}
  m_LocalRotation: {x: -0.4547743, y: 0.38623378, z: 0.4618158, w: 0.65630025}
  m_LocalPosition: {x: -34.999985, y: 0.000016468699, z: 2.6809158}
  m_LocalScale: {x: 1, y: 1, z: 1}
  m_Children:
  - {fileID: 4567762116515286758}
  - {fileID: 3660683226548524797}
  - {fileID: 7044061838942656936}
  m_Father: {fileID: 4988355881706114854}
  m_RootOrder: 0
  m_LocalEulerAnglesHint: {x: 0, y: 0, z: 0}
--- !u!1 &1068372622812833242
GameObject:
  m_ObjectHideFlags: 0
  m_CorrespondingSourceObject: {fileID: 0}
  m_PrefabInstance: {fileID: 0}
  m_PrefabAsset: {fileID: 0}
  serializedVersion: 6
  m_Component:
  - component: {fileID: 3660683226548524797}
  - component: {fileID: 8462108996836637215}
  - component: {fileID: 3008604731601510357}
  m_Layer: 6
  m_Name: Boss_WeaponL
  m_TagString: Untagged
  m_Icon: {fileID: 0}
  m_NavMeshLayer: 0
  m_StaticEditorFlags: 0
  m_IsActive: 1
--- !u!4 &3660683226548524797
Transform:
  m_ObjectHideFlags: 0
  m_CorrespondingSourceObject: {fileID: 0}
  m_PrefabInstance: {fileID: 0}
  m_PrefabAsset: {fileID: 0}
  m_GameObject: {fileID: 1068372622812833242}
  m_LocalRotation: {x: 0, y: -0, z: -0, w: 1}
  m_LocalPosition: {x: -37.6016, y: -15.542725, z: 6.0842133}
  m_LocalScale: {x: 1, y: 1, z: 1}
  m_Children: []
  m_Father: {fileID: 8981437885445610697}
  m_RootOrder: 1
  m_LocalEulerAnglesHint: {x: 0, y: 0, z: 0}
--- !u!33 &8462108996836637215
MeshFilter:
  m_ObjectHideFlags: 0
  m_CorrespondingSourceObject: {fileID: 0}
  m_PrefabInstance: {fileID: 0}
  m_PrefabAsset: {fileID: 0}
  m_GameObject: {fileID: 1068372622812833242}
  m_Mesh: {fileID: -3487263716530321069, guid: 2115c4661f55eff45a5a0f91fc0a12f0, type: 3}
--- !u!23 &3008604731601510357
MeshRenderer:
  m_ObjectHideFlags: 0
  m_CorrespondingSourceObject: {fileID: 0}
  m_PrefabInstance: {fileID: 0}
  m_PrefabAsset: {fileID: 0}
  m_GameObject: {fileID: 1068372622812833242}
  m_Enabled: 1
  m_CastShadows: 1
  m_ReceiveShadows: 1
  m_DynamicOccludee: 1
  m_MotionVectors: 1
  m_LightProbeUsage: 1
  m_ReflectionProbeUsage: 1
  m_RayTracingMode: 2
  m_RayTraceProcedural: 0
  m_RenderingLayerMask: 1
  m_RendererPriority: 0
  m_Materials:
  - {fileID: 2100000, guid: b1c69213cc9aee34d96c07efb32c22d3, type: 2}
  m_StaticBatchInfo:
    firstSubMesh: 0
    subMeshCount: 0
  m_StaticBatchRoot: {fileID: 0}
  m_ProbeAnchor: {fileID: 0}
  m_LightProbeVolumeOverride: {fileID: 0}
  m_ScaleInLightmap: 1
  m_ReceiveGI: 1
  m_PreserveUVs: 0
  m_IgnoreNormalsForChartDetection: 0
  m_ImportantGI: 0
  m_StitchLightmapSeams: 1
  m_SelectedEditorRenderState: 3
  m_MinimumChartSize: 4
  m_AutoUVMaxDistance: 0.5
  m_AutoUVMaxAngle: 89
  m_LightmapParameters: {fileID: 0}
  m_SortingLayerID: 0
  m_SortingLayer: 0
  m_SortingOrder: 0
  m_AdditionalVertexStreams: {fileID: 0}
--- !u!1 &1117255374528129725
GameObject:
  m_ObjectHideFlags: 0
  m_CorrespondingSourceObject: {fileID: 0}
  m_PrefabInstance: {fileID: 0}
  m_PrefabAsset: {fileID: 0}
  serializedVersion: 6
  m_Component:
  - component: {fileID: 8551348540509050395}
  m_Layer: 6
  m_Name: Bone_Spine
  m_TagString: Untagged
  m_Icon: {fileID: 0}
  m_NavMeshLayer: 0
  m_StaticEditorFlags: 0
  m_IsActive: 1
--- !u!4 &8551348540509050395
Transform:
  m_ObjectHideFlags: 0
  m_CorrespondingSourceObject: {fileID: 0}
  m_PrefabInstance: {fileID: 0}
  m_PrefabAsset: {fileID: 0}
  m_GameObject: {fileID: 1117255374528129725}
  m_LocalRotation: {x: -0.14496315, y: 0.14398867, z: -0.70044965, w: 0.68382984}
  m_LocalPosition: {x: 0.00000066550956, y: 7.0000033, z: 0.00000052724414}
  m_LocalScale: {x: 1, y: 1, z: 1}
  m_Children:
  - {fileID: 2724091267328437411}
  - {fileID: 1363468141647399746}
  - {fileID: 1338246077144093186}
  - {fileID: 8717206045706578289}
  m_Father: {fileID: 6837862408370203412}
  m_RootOrder: 2
  m_LocalEulerAnglesHint: {x: 0, y: 0, z: 0}
--- !u!1 &1721864362952965409
GameObject:
  m_ObjectHideFlags: 0
  m_CorrespondingSourceObject: {fileID: 0}
  m_PrefabInstance: {fileID: 0}
  m_PrefabAsset: {fileID: 0}
  serializedVersion: 6
  m_Component:
  - component: {fileID: 8684353072610562168}
  m_Layer: 6
  m_Name: Bone_Toe 1
  m_TagString: Untagged
  m_Icon: {fileID: 0}
  m_NavMeshLayer: 0
  m_StaticEditorFlags: 0
  m_IsActive: 1
--- !u!4 &8684353072610562168
Transform:
  m_ObjectHideFlags: 0
  m_CorrespondingSourceObject: {fileID: 0}
  m_PrefabInstance: {fileID: 0}
  m_PrefabAsset: {fileID: 0}
  m_GameObject: {fileID: 1721864362952965409}
  m_LocalRotation: {x: 0.1464274, y: -0.09395267, z: -0.6058485, w: 0.77632433}
  m_LocalPosition: {x: -17.09791, y: 0.0000009536743, z: -0.000005722046}
  m_LocalScale: {x: 1, y: 1, z: 1}
  m_Children: []
  m_Father: {fileID: 7129742781706324291}
  m_RootOrder: 0
  m_LocalEulerAnglesHint: {x: 0, y: 0, z: 0}
--- !u!1 &1762617975049005522
GameObject:
  m_ObjectHideFlags: 0
  m_CorrespondingSourceObject: {fileID: 0}
  m_PrefabInstance: {fileID: 0}
  m_PrefabAsset: {fileID: 0}
  serializedVersion: 6
  m_Component:
  - component: {fileID: 5017559522794663255}
  - component: {fileID: 3494875633832694041}
  - component: {fileID: 8092205809137252487}
  m_Layer: 6
  m_Name: Boss_Ears
  m_TagString: Untagged
  m_Icon: {fileID: 0}
  m_NavMeshLayer: 0
  m_StaticEditorFlags: 0
  m_IsActive: 1
--- !u!4 &5017559522794663255
Transform:
  m_ObjectHideFlags: 0
  m_CorrespondingSourceObject: {fileID: 0}
  m_PrefabInstance: {fileID: 0}
  m_PrefabAsset: {fileID: 0}
  m_GameObject: {fileID: 1762617975049005522}
  m_LocalRotation: {x: 0, y: -0, z: -0, w: 1}
  m_LocalPosition: {x: 0.34670663, y: -44.433212, z: 5.2410755}
  m_LocalScale: {x: 1, y: 1, z: 1}
  m_Children: []
  m_Father: {fileID: 3934146162889555004}
  m_RootOrder: 0
  m_LocalEulerAnglesHint: {x: 0, y: 0, z: 0}
--- !u!33 &3494875633832694041
MeshFilter:
  m_ObjectHideFlags: 0
  m_CorrespondingSourceObject: {fileID: 0}
  m_PrefabInstance: {fileID: 0}
  m_PrefabAsset: {fileID: 0}
  m_GameObject: {fileID: 1762617975049005522}
  m_Mesh: {fileID: -2986512791868812476, guid: 2115c4661f55eff45a5a0f91fc0a12f0, type: 3}
--- !u!23 &8092205809137252487
MeshRenderer:
  m_ObjectHideFlags: 0
  m_CorrespondingSourceObject: {fileID: 0}
  m_PrefabInstance: {fileID: 0}
  m_PrefabAsset: {fileID: 0}
  m_GameObject: {fileID: 1762617975049005522}
  m_Enabled: 1
  m_CastShadows: 1
  m_ReceiveShadows: 1
  m_DynamicOccludee: 1
  m_MotionVectors: 1
  m_LightProbeUsage: 1
  m_ReflectionProbeUsage: 1
  m_RayTracingMode: 2
  m_RayTraceProcedural: 0
  m_RenderingLayerMask: 1
  m_RendererPriority: 0
  m_Materials:
  - {fileID: 2100000, guid: 3091d04ea639b8c48bbdd46bf02f2875, type: 2}
  m_StaticBatchInfo:
    firstSubMesh: 0
    subMeshCount: 0
  m_StaticBatchRoot: {fileID: 0}
  m_ProbeAnchor: {fileID: 0}
  m_LightProbeVolumeOverride: {fileID: 0}
  m_ScaleInLightmap: 1
  m_ReceiveGI: 1
  m_PreserveUVs: 0
  m_IgnoreNormalsForChartDetection: 0
  m_ImportantGI: 0
  m_StitchLightmapSeams: 1
  m_SelectedEditorRenderState: 3
  m_MinimumChartSize: 4
  m_AutoUVMaxDistance: 0.5
  m_AutoUVMaxAngle: 89
  m_LightmapParameters: {fileID: 0}
  m_SortingLayerID: 0
  m_SortingLayer: 0
  m_SortingOrder: 0
  m_AdditionalVertexStreams: {fileID: 0}
--- !u!1 &2305735426247598617
GameObject:
  m_ObjectHideFlags: 0
  m_CorrespondingSourceObject: {fileID: 0}
  m_PrefabInstance: {fileID: 0}
  m_PrefabAsset: {fileID: 0}
  serializedVersion: 6
  m_Component:
  - component: {fileID: 7044061838942656936}
  - component: {fileID: 5866448036698226826}
  - component: {fileID: 2609335289648042836}
  m_Layer: 6
  m_Name: Imp_Glove_Lt
  m_TagString: Untagged
  m_Icon: {fileID: 0}
  m_NavMeshLayer: 0
  m_StaticEditorFlags: 0
  m_IsActive: 0
--- !u!4 &7044061838942656936
Transform:
  m_ObjectHideFlags: 0
  m_CorrespondingSourceObject: {fileID: 0}
  m_PrefabInstance: {fileID: 0}
  m_PrefabAsset: {fileID: 0}
  m_GameObject: {fileID: 2305735426247598617}
  m_LocalRotation: {x: -0.000000066579034, y: -0.000000043711385, z: -0.00000011029043, w: 1}
  m_LocalPosition: {x: -15.063482, y: -0.56256866, z: -0.0000076293945}
  m_LocalScale: {x: 100, y: 99.999985, z: 100}
  m_Children: []
  m_Father: {fileID: 8981437885445610697}
  m_RootOrder: 2
  m_LocalEulerAnglesHint: {x: 0, y: 0, z: 0}
--- !u!33 &5866448036698226826
MeshFilter:
  m_ObjectHideFlags: 0
  m_CorrespondingSourceObject: {fileID: 0}
  m_PrefabInstance: {fileID: 0}
  m_PrefabAsset: {fileID: 0}
  m_GameObject: {fileID: 2305735426247598617}
  m_Mesh: {fileID: -1452798528158604078, guid: 2115c4661f55eff45a5a0f91fc0a12f0, type: 3}
--- !u!23 &2609335289648042836
MeshRenderer:
  m_ObjectHideFlags: 0
  m_CorrespondingSourceObject: {fileID: 0}
  m_PrefabInstance: {fileID: 0}
  m_PrefabAsset: {fileID: 0}
  m_GameObject: {fileID: 2305735426247598617}
  m_Enabled: 1
  m_CastShadows: 1
  m_ReceiveShadows: 1
  m_DynamicOccludee: 1
  m_MotionVectors: 1
  m_LightProbeUsage: 1
  m_ReflectionProbeUsage: 1
  m_RayTracingMode: 2
  m_RayTraceProcedural: 0
  m_RenderingLayerMask: 1
  m_RendererPriority: 0
  m_Materials:
  - {fileID: 4635996913583422251, guid: 2115c4661f55eff45a5a0f91fc0a12f0, type: 3}
  m_StaticBatchInfo:
    firstSubMesh: 0
    subMeshCount: 0
  m_StaticBatchRoot: {fileID: 0}
  m_ProbeAnchor: {fileID: 0}
  m_LightProbeVolumeOverride: {fileID: 0}
  m_ScaleInLightmap: 1
  m_ReceiveGI: 1
  m_PreserveUVs: 0
  m_IgnoreNormalsForChartDetection: 0
  m_ImportantGI: 0
  m_StitchLightmapSeams: 1
  m_SelectedEditorRenderState: 3
  m_MinimumChartSize: 4
  m_AutoUVMaxDistance: 0.5
  m_AutoUVMaxAngle: 89
  m_LightmapParameters: {fileID: 0}
  m_SortingLayerID: 0
  m_SortingLayer: 0
  m_SortingOrder: 0
  m_AdditionalVertexStreams: {fileID: 0}
--- !u!1 &2515439155540822592
GameObject:
  m_ObjectHideFlags: 0
  m_CorrespondingSourceObject: {fileID: 0}
  m_PrefabInstance: {fileID: 0}
  m_PrefabAsset: {fileID: 0}
  serializedVersion: 6
  m_Component:
  - component: {fileID: 1363468141647399746}
  m_Layer: 6
  m_Name: Bone_Head
  m_TagString: Untagged
  m_Icon: {fileID: 0}
  m_NavMeshLayer: 0
  m_StaticEditorFlags: 0
  m_IsActive: 1
--- !u!4 &1363468141647399746
Transform:
  m_ObjectHideFlags: 0
  m_CorrespondingSourceObject: {fileID: 0}
  m_PrefabInstance: {fileID: 0}
  m_PrefabAsset: {fileID: 0}
  m_GameObject: {fileID: 2515439155540822592}
  m_LocalRotation: {x: 0.23405555, y: -0.17638913, z: 0.6789229, w: 0.6731781}
  m_LocalPosition: {x: -44.643845, y: -0.0000033143208, z: -0.000001930621}
  m_LocalScale: {x: 1, y: 1, z: 1}
  m_Children:
  - {fileID: 3395166813500664666}
  - {fileID: 3934146162889555004}
  - {fileID: 6134545116766567854}
  m_Father: {fileID: 8551348540509050395}
  m_RootOrder: 1
  m_LocalEulerAnglesHint: {x: 0, y: 0, z: 0}
--- !u!1 &2709964662078048919
GameObject:
  m_ObjectHideFlags: 0
  m_CorrespondingSourceObject: {fileID: 0}
  m_PrefabInstance: {fileID: 0}
  m_PrefabAsset: {fileID: 0}
  serializedVersion: 6
  m_Component:
  - component: {fileID: 1338246077144093186}
  m_Layer: 6
  m_Name: Bone_LeftArm
  m_TagString: Untagged
  m_Icon: {fileID: 0}
  m_NavMeshLayer: 0
  m_StaticEditorFlags: 0
  m_IsActive: 1
--- !u!4 &1338246077144093186
Transform:
  m_ObjectHideFlags: 0
  m_CorrespondingSourceObject: {fileID: 0}
  m_PrefabInstance: {fileID: 0}
  m_PrefabAsset: {fileID: 0}
  m_GameObject: {fileID: 2709964662078048919}
  m_LocalRotation: {x: -0.019253306, y: -0.069937035, z: 0.7138239, w: 0.69655836}
  m_LocalPosition: {x: -34.828663, y: -18.573622, z: -0.07679356}
  m_LocalScale: {x: 1, y: 1, z: 1}
  m_Children:
  - {fileID: 4988355881706114854}
  - {fileID: 1252877120889895326}
  - {fileID: 1107977258860631971}
  m_Father: {fileID: 8551348540509050395}
  m_RootOrder: 2
  m_LocalEulerAnglesHint: {x: 0, y: 0, z: 0}
--- !u!1 &2878418782891618275
GameObject:
  m_ObjectHideFlags: 0
  m_CorrespondingSourceObject: {fileID: 0}
  m_PrefabInstance: {fileID: 0}
  m_PrefabAsset: {fileID: 0}
  serializedVersion: 6
  m_Component:
  - component: {fileID: 4387496127761770670}
  - component: {fileID: 4167901398863876909}
  - component: {fileID: 1216170360863609164}
  m_Layer: 6
  m_Name: Imp_Mouth
  m_TagString: Untagged
  m_Icon: {fileID: 0}
  m_NavMeshLayer: 0
  m_StaticEditorFlags: 0
  m_IsActive: 1
--- !u!4 &4387496127761770670
Transform:
  m_ObjectHideFlags: 0
  m_CorrespondingSourceObject: {fileID: 0}
  m_PrefabInstance: {fileID: 0}
  m_PrefabAsset: {fileID: 0}
  m_GameObject: {fileID: 2878418782891618275}
  m_LocalRotation: {x: 0, y: -0, z: -0, w: 1}
  m_LocalPosition: {x: -0.8989458, y: 204.07576, z: 8.6401}
  m_LocalScale: {x: 100, y: 100.000015, z: 100.00002}
  m_Children: []
  m_Father: {fileID: 6134545116766567854}
  m_RootOrder: 3
  m_LocalEulerAnglesHint: {x: 0, y: 0, z: 0}
--- !u!33 &4167901398863876909
MeshFilter:
  m_ObjectHideFlags: 0
  m_CorrespondingSourceObject: {fileID: 0}
  m_PrefabInstance: {fileID: 0}
  m_PrefabAsset: {fileID: 0}
  m_GameObject: {fileID: 2878418782891618275}
  m_Mesh: {fileID: -6968084157766726417, guid: 2115c4661f55eff45a5a0f91fc0a12f0, type: 3}
--- !u!23 &1216170360863609164
MeshRenderer:
  m_ObjectHideFlags: 0
  m_CorrespondingSourceObject: {fileID: 0}
  m_PrefabInstance: {fileID: 0}
  m_PrefabAsset: {fileID: 0}
  m_GameObject: {fileID: 2878418782891618275}
  m_Enabled: 1
  m_CastShadows: 1
  m_ReceiveShadows: 1
  m_DynamicOccludee: 1
  m_MotionVectors: 1
  m_LightProbeUsage: 1
  m_ReflectionProbeUsage: 1
  m_RayTracingMode: 2
  m_RayTraceProcedural: 0
  m_RenderingLayerMask: 1
  m_RendererPriority: 0
  m_Materials:
  - {fileID: -1950300907068502440, guid: 2115c4661f55eff45a5a0f91fc0a12f0, type: 3}
  m_StaticBatchInfo:
    firstSubMesh: 0
    subMeshCount: 0
  m_StaticBatchRoot: {fileID: 0}
  m_ProbeAnchor: {fileID: 0}
  m_LightProbeVolumeOverride: {fileID: 0}
  m_ScaleInLightmap: 1
  m_ReceiveGI: 1
  m_PreserveUVs: 0
  m_IgnoreNormalsForChartDetection: 0
  m_ImportantGI: 0
  m_StitchLightmapSeams: 1
  m_SelectedEditorRenderState: 3
  m_MinimumChartSize: 4
  m_AutoUVMaxDistance: 0.5
  m_AutoUVMaxAngle: 89
  m_LightmapParameters: {fileID: 0}
  m_SortingLayerID: 0
  m_SortingLayer: 0
  m_SortingOrder: 0
  m_AdditionalVertexStreams: {fileID: 0}
--- !u!1 &2944606013742350740
GameObject:
  m_ObjectHideFlags: 0
  m_CorrespondingSourceObject: {fileID: 0}
  m_PrefabInstance: {fileID: 0}
  m_PrefabAsset: {fileID: 0}
  serializedVersion: 6
  m_Component:
  - component: {fileID: 205826278622461559}
  m_Layer: 6
  m_Name: Bone_LeftFoot
  m_TagString: Untagged
  m_Icon: {fileID: 0}
  m_NavMeshLayer: 0
  m_StaticEditorFlags: 0
  m_IsActive: 1
--- !u!4 &205826278622461559
Transform:
  m_ObjectHideFlags: 0
  m_CorrespondingSourceObject: {fileID: 0}
  m_PrefabInstance: {fileID: 0}
  m_PrefabAsset: {fileID: 0}
  m_GameObject: {fileID: 2944606013742350740}
  m_LocalRotation: {x: 0.40439138, y: 0.36623764, z: -0.3700384, w: 0.75193703}
  m_LocalPosition: {x: -16.016096, y: -0.000005722046, z: -1.1773331}
  m_LocalScale: {x: 1, y: 1, z: 1}
  m_Children:
  - {fileID: 9082456959839001324}
  m_Father: {fileID: 1789394808231057364}
  m_RootOrder: 0
  m_LocalEulerAnglesHint: {x: 0, y: 0, z: 0}
--- !u!1 &3175255563160051248
GameObject:
  m_ObjectHideFlags: 0
  m_CorrespondingSourceObject: {fileID: 0}
  m_PrefabInstance: {fileID: 0}
  m_PrefabAsset: {fileID: 0}
  serializedVersion: 6
  m_Component:
  - component: {fileID: 3392487587337284542}
  - component: {fileID: 7689090288682454068}
  - component: {fileID: 7480745282096050070}
  m_Layer: 6
  m_Name: Imp_Eyes
  m_TagString: Untagged
  m_Icon: {fileID: 0}
  m_NavMeshLayer: 0
  m_StaticEditorFlags: 0
  m_IsActive: 1
--- !u!4 &3392487587337284542
Transform:
  m_ObjectHideFlags: 0
  m_CorrespondingSourceObject: {fileID: 0}
  m_PrefabInstance: {fileID: 0}
  m_PrefabAsset: {fileID: 0}
  m_GameObject: {fileID: 3175255563160051248}
  m_LocalRotation: {x: 0, y: -0, z: -0, w: 1}
  m_LocalPosition: {x: 0.8377428, y: 204.5094, z: 1.8040633}
  m_LocalScale: {x: 100, y: 100.000015, z: 100.00002}
  m_Children: []
  m_Father: {fileID: 6134545116766567854}
  m_RootOrder: 1
  m_LocalEulerAnglesHint: {x: 0, y: 0, z: 0}
--- !u!33 &7689090288682454068
MeshFilter:
  m_ObjectHideFlags: 0
  m_CorrespondingSourceObject: {fileID: 0}
  m_PrefabInstance: {fileID: 0}
  m_PrefabAsset: {fileID: 0}
  m_GameObject: {fileID: 3175255563160051248}
  m_Mesh: {fileID: 1002329794784338631, guid: 2115c4661f55eff45a5a0f91fc0a12f0, type: 3}
--- !u!23 &7480745282096050070
MeshRenderer:
  m_ObjectHideFlags: 0
  m_CorrespondingSourceObject: {fileID: 0}
  m_PrefabInstance: {fileID: 0}
  m_PrefabAsset: {fileID: 0}
  m_GameObject: {fileID: 3175255563160051248}
  m_Enabled: 1
  m_CastShadows: 1
  m_ReceiveShadows: 1
  m_DynamicOccludee: 1
  m_MotionVectors: 1
  m_LightProbeUsage: 1
  m_ReflectionProbeUsage: 1
  m_RayTracingMode: 2
  m_RayTraceProcedural: 0
  m_RenderingLayerMask: 1
  m_RendererPriority: 0
  m_Materials:
  - {fileID: -2339053365439001363, guid: 2115c4661f55eff45a5a0f91fc0a12f0, type: 3}
  m_StaticBatchInfo:
    firstSubMesh: 0
    subMeshCount: 0
  m_StaticBatchRoot: {fileID: 0}
  m_ProbeAnchor: {fileID: 0}
  m_LightProbeVolumeOverride: {fileID: 0}
  m_ScaleInLightmap: 1
  m_ReceiveGI: 1
  m_PreserveUVs: 0
  m_IgnoreNormalsForChartDetection: 0
  m_ImportantGI: 0
  m_StitchLightmapSeams: 1
  m_SelectedEditorRenderState: 3
  m_MinimumChartSize: 4
  m_AutoUVMaxDistance: 0.5
  m_AutoUVMaxAngle: 89
  m_LightmapParameters: {fileID: 0}
  m_SortingLayerID: 0
  m_SortingLayer: 0
  m_SortingOrder: 0
  m_AdditionalVertexStreams: {fileID: 0}
--- !u!1 &3433454451077976829
GameObject:
  m_ObjectHideFlags: 0
  m_CorrespondingSourceObject: {fileID: 0}
  m_PrefabInstance: {fileID: 0}
  m_PrefabAsset: {fileID: 0}
  serializedVersion: 6
  m_Component:
  - component: {fileID: 3934146162889555004}
  m_Layer: 6
  m_Name: Head_Parent_Boss
  m_TagString: Untagged
  m_Icon: {fileID: 0}
  m_NavMeshLayer: 0
  m_StaticEditorFlags: 0
  m_IsActive: 1
--- !u!4 &3934146162889555004
Transform:
  m_ObjectHideFlags: 0
  m_CorrespondingSourceObject: {fileID: 0}
  m_PrefabInstance: {fileID: 0}
  m_PrefabAsset: {fileID: 0}
  m_GameObject: {fileID: 3433454451077976829}
  m_LocalRotation: {x: 0, y: -0, z: -0, w: 1}
  m_LocalPosition: {x: -0.29700255, y: 93.25153, z: -4.2489023}
  m_LocalScale: {x: 1, y: 1, z: 1}
  m_Children:
  - {fileID: 5017559522794663255}
  - {fileID: 7285357125050617765}
  - {fileID: 3953705778503044488}
  - {fileID: 3402971667606018177}
  m_Father: {fileID: 1363468141647399746}
  m_RootOrder: 1
  m_LocalEulerAnglesHint: {x: 0, y: 0, z: 0}
--- !u!1 &3903178743315383978
GameObject:
  m_ObjectHideFlags: 0
  m_CorrespondingSourceObject: {fileID: 0}
  m_PrefabInstance: {fileID: 0}
  m_PrefabAsset: {fileID: 0}
  serializedVersion: 6
  m_Component:
  - component: {fileID: 9111533695268142291}
  - component: {fileID: 4632515595920210899}
  - component: {fileID: 4766308842804935758}
  m_Layer: 6
  m_Name: Gear_RS_Boss_ShoulderPad_Boss
  m_TagString: Untagged
  m_Icon: {fileID: 0}
  m_NavMeshLayer: 0
  m_StaticEditorFlags: 0
  m_IsActive: 1
--- !u!4 &9111533695268142291
Transform:
  m_ObjectHideFlags: 0
  m_CorrespondingSourceObject: {fileID: 0}
  m_PrefabInstance: {fileID: 0}
  m_PrefabAsset: {fileID: 0}
  m_GameObject: {fileID: 3903178743315383978}
  m_LocalRotation: {x: 0, y: -0, z: -0, w: 1}
  m_LocalPosition: {x: -20.622082, y: 5.090515, z: -0.24469852}
  m_LocalScale: {x: 1, y: 1, z: 1}
  m_Children: []
  m_Father: {fileID: 8717206045706578289}
  m_RootOrder: 1
  m_LocalEulerAnglesHint: {x: 0, y: 0, z: 0}
--- !u!33 &4632515595920210899
MeshFilter:
  m_ObjectHideFlags: 0
  m_CorrespondingSourceObject: {fileID: 0}
  m_PrefabInstance: {fileID: 0}
  m_PrefabAsset: {fileID: 0}
  m_GameObject: {fileID: 3903178743315383978}
  m_Mesh: {fileID: 6369815737498079439, guid: 2115c4661f55eff45a5a0f91fc0a12f0, type: 3}
--- !u!23 &4766308842804935758
MeshRenderer:
  m_ObjectHideFlags: 0
  m_CorrespondingSourceObject: {fileID: 0}
  m_PrefabInstance: {fileID: 0}
  m_PrefabAsset: {fileID: 0}
  m_GameObject: {fileID: 3903178743315383978}
  m_Enabled: 1
  m_CastShadows: 1
  m_ReceiveShadows: 1
  m_DynamicOccludee: 1
  m_MotionVectors: 1
  m_LightProbeUsage: 1
  m_ReflectionProbeUsage: 1
  m_RayTracingMode: 2
  m_RayTraceProcedural: 0
  m_RenderingLayerMask: 1
  m_RendererPriority: 0
  m_Materials:
  - {fileID: 2100000, guid: b1c69213cc9aee34d96c07efb32c22d3, type: 2}
  m_StaticBatchInfo:
    firstSubMesh: 0
    subMeshCount: 0
  m_StaticBatchRoot: {fileID: 0}
  m_ProbeAnchor: {fileID: 0}
  m_LightProbeVolumeOverride: {fileID: 0}
  m_ScaleInLightmap: 1
  m_ReceiveGI: 1
  m_PreserveUVs: 0
  m_IgnoreNormalsForChartDetection: 0
  m_ImportantGI: 0
  m_StitchLightmapSeams: 1
  m_SelectedEditorRenderState: 3
  m_MinimumChartSize: 4
  m_AutoUVMaxDistance: 0.5
  m_AutoUVMaxAngle: 89
  m_LightmapParameters: {fileID: 0}
  m_SortingLayerID: 0
  m_SortingLayer: 0
  m_SortingOrder: 0
  m_AdditionalVertexStreams: {fileID: 0}
--- !u!1 &4018734965573483563
GameObject:
  m_ObjectHideFlags: 0
  m_CorrespondingSourceObject: {fileID: 0}
  m_PrefabInstance: {fileID: 0}
  m_PrefabAsset: {fileID: 0}
  serializedVersion: 6
  m_Component:
  - component: {fileID: 9082456959839001324}
  m_Layer: 6
  m_Name: Bone_Toe
  m_TagString: Untagged
  m_Icon: {fileID: 0}
  m_NavMeshLayer: 0
  m_StaticEditorFlags: 0
  m_IsActive: 1
--- !u!4 &9082456959839001324
Transform:
  m_ObjectHideFlags: 0
  m_CorrespondingSourceObject: {fileID: 0}
  m_PrefabInstance: {fileID: 0}
  m_PrefabAsset: {fileID: 0}
  m_GameObject: {fileID: 4018734965573483563}
  m_LocalRotation: {x: -0.006260158, y: -0.017097332, z: -0.3515095, w: 0.93600726}
  m_LocalPosition: {x: -17.097847, y: 0, z: 0.000002861023}
  m_LocalScale: {x: 1, y: 1, z: 1}
  m_Children: []
  m_Father: {fileID: 205826278622461559}
  m_RootOrder: 0
  m_LocalEulerAnglesHint: {x: 0, y: 0, z: 0}
--- !u!1 &4277448026072466078
GameObject:
  m_ObjectHideFlags: 0
  m_CorrespondingSourceObject: {fileID: 0}
  m_PrefabInstance: {fileID: 0}
  m_PrefabAsset: {fileID: 0}
  serializedVersion: 6
  m_Component:
  - component: {fileID: 4567762116515286758}
  - component: {fileID: 1488335281788784408}
  - component: {fileID: 847633221734993727}
  m_Layer: 6
  m_Name: Boss_Glove_Lt
  m_TagString: Untagged
  m_Icon: {fileID: 0}
  m_NavMeshLayer: 0
  m_StaticEditorFlags: 0
  m_IsActive: 1
--- !u!4 &4567762116515286758
Transform:
  m_ObjectHideFlags: 0
  m_CorrespondingSourceObject: {fileID: 0}
  m_PrefabInstance: {fileID: 0}
  m_PrefabAsset: {fileID: 0}
  m_GameObject: {fileID: 4277448026072466078}
  m_LocalRotation: {x: -0.00000006050417, y: -0.0040201643, z: 0.99999195, w: 0.000015050053}
  m_LocalPosition: {x: -15.063467, y: -0.5625763, z: -0.0000076293945}
  m_LocalScale: {x: 1, y: 1.000001, z: 1}
  m_Children: []
  m_Father: {fileID: 8981437885445610697}
  m_RootOrder: 0
  m_LocalEulerAnglesHint: {x: 0, y: 0, z: 0}
--- !u!33 &1488335281788784408
MeshFilter:
  m_ObjectHideFlags: 0
  m_CorrespondingSourceObject: {fileID: 0}
  m_PrefabInstance: {fileID: 0}
  m_PrefabAsset: {fileID: 0}
  m_GameObject: {fileID: 4277448026072466078}
  m_Mesh: {fileID: 3951165077708687438, guid: 2115c4661f55eff45a5a0f91fc0a12f0, type: 3}
--- !u!23 &847633221734993727
MeshRenderer:
  m_ObjectHideFlags: 0
  m_CorrespondingSourceObject: {fileID: 0}
  m_PrefabInstance: {fileID: 0}
  m_PrefabAsset: {fileID: 0}
  m_GameObject: {fileID: 4277448026072466078}
  m_Enabled: 1
  m_CastShadows: 1
  m_ReceiveShadows: 1
  m_DynamicOccludee: 1
  m_MotionVectors: 1
  m_LightProbeUsage: 1
  m_ReflectionProbeUsage: 1
  m_RayTracingMode: 2
  m_RayTraceProcedural: 0
  m_RenderingLayerMask: 1
  m_RendererPriority: 0
  m_Materials:
  - {fileID: 2100000, guid: b1c69213cc9aee34d96c07efb32c22d3, type: 2}
  m_StaticBatchInfo:
    firstSubMesh: 0
    subMeshCount: 0
  m_StaticBatchRoot: {fileID: 0}
  m_ProbeAnchor: {fileID: 0}
  m_LightProbeVolumeOverride: {fileID: 0}
  m_ScaleInLightmap: 1
  m_ReceiveGI: 1
  m_PreserveUVs: 0
  m_IgnoreNormalsForChartDetection: 0
  m_ImportantGI: 0
  m_StitchLightmapSeams: 1
  m_SelectedEditorRenderState: 3
  m_MinimumChartSize: 4
  m_AutoUVMaxDistance: 0.5
  m_AutoUVMaxAngle: 89
  m_LightmapParameters: {fileID: 0}
  m_SortingLayerID: 0
  m_SortingLayer: 0
  m_SortingOrder: 0
  m_AdditionalVertexStreams: {fileID: 0}
--- !u!1 &4496376489146882154
GameObject:
  m_ObjectHideFlags: 0
  m_CorrespondingSourceObject: {fileID: 0}
  m_PrefabInstance: {fileID: 0}
  m_PrefabAsset: {fileID: 0}
  serializedVersion: 6
  m_Component:
  - component: {fileID: 2724091267328437411}
  m_Layer: 6
  m_Name: Bone_Cloak_Base
  m_TagString: Untagged
  m_Icon: {fileID: 0}
  m_NavMeshLayer: 0
  m_StaticEditorFlags: 0
  m_IsActive: 1
--- !u!4 &2724091267328437411
Transform:
  m_ObjectHideFlags: 0
  m_CorrespondingSourceObject: {fileID: 0}
  m_PrefabInstance: {fileID: 0}
  m_PrefabAsset: {fileID: 0}
  m_GameObject: {fileID: 4496376489146882154}
  m_LocalRotation: {x: -0.27330303, y: 0.652185, z: -0.6521302, w: -0.27328804}
  m_LocalPosition: {x: -53.738472, y: -0.00000047683716, z: -17.792639}
  m_LocalScale: {x: 1, y: 1, z: 1}
  m_Children:
  - {fileID: 8177984667493053725}
  m_Father: {fileID: 8551348540509050395}
  m_RootOrder: 0
  m_LocalEulerAnglesHint: {x: 0, y: 0, z: 0}
--- !u!1 &4775188677227620137
GameObject:
  m_ObjectHideFlags: 0
  m_CorrespondingSourceObject: {fileID: 0}
  m_PrefabInstance: {fileID: 0}
  m_PrefabAsset: {fileID: 0}
  serializedVersion: 6
  m_Component:
  - component: {fileID: 2193169193092109019}
  m_Layer: 6
  m_Name: Helmet_Parent_Boss
  m_TagString: Untagged
  m_Icon: {fileID: 0}
  m_NavMeshLayer: 0
  m_StaticEditorFlags: 0
  m_IsActive: 1
--- !u!4 &2193169193092109019
Transform:
  m_ObjectHideFlags: 0
  m_CorrespondingSourceObject: {fileID: 0}
  m_PrefabInstance: {fileID: 0}
  m_PrefabAsset: {fileID: 0}
  m_GameObject: {fileID: 4775188677227620137}
  m_LocalRotation: {x: 0, y: -0, z: -0, w: 1}
  m_LocalPosition: {x: -0.29700136, y: 93.251495, z: -4.2489014}
  m_LocalScale: {x: 1, y: 1, z: 1}
  m_Children:
  - {fileID: 8350592313923235650}
  m_Father: {fileID: 3395166813500664666}
  m_RootOrder: 0
  m_LocalEulerAnglesHint: {x: 0, y: 0, z: 0}
--- !u!1 &5053290200876353757
GameObject:
  m_ObjectHideFlags: 0
  m_CorrespondingSourceObject: {fileID: 0}
  m_PrefabInstance: {fileID: 0}
  m_PrefabAsset: {fileID: 0}
  serializedVersion: 6
  m_Component:
  - component: {fileID: 5750071024916523486}
  - component: {fileID: 8157193761487568195}
  - component: {fileID: 736836153241527036}
  m_Layer: 6
  m_Name: Boss_WeaponR
  m_TagString: Untagged
  m_Icon: {fileID: 0}
  m_NavMeshLayer: 0
  m_StaticEditorFlags: 0
  m_IsActive: 1
--- !u!4 &5750071024916523486
Transform:
  m_ObjectHideFlags: 0
  m_CorrespondingSourceObject: {fileID: 0}
  m_PrefabInstance: {fileID: 0}
  m_PrefabAsset: {fileID: 0}
  m_GameObject: {fileID: 5053290200876353757}
  m_LocalRotation: {x: 0, y: -0, z: -0, w: 1}
  m_LocalPosition: {x: 37.482002, y: -14.986305, z: 6.1115417}
  m_LocalScale: {x: 1, y: 1, z: 1}
  m_Children: []
  m_Father: {fileID: 7104403373540100095}
  m_RootOrder: 1
  m_LocalEulerAnglesHint: {x: 0, y: 0, z: 0}
--- !u!33 &8157193761487568195
MeshFilter:
  m_ObjectHideFlags: 0
  m_CorrespondingSourceObject: {fileID: 0}
  m_PrefabInstance: {fileID: 0}
  m_PrefabAsset: {fileID: 0}
  m_GameObject: {fileID: 5053290200876353757}
  m_Mesh: {fileID: -8842953708882363829, guid: 2115c4661f55eff45a5a0f91fc0a12f0, type: 3}
--- !u!23 &736836153241527036
MeshRenderer:
  m_ObjectHideFlags: 0
  m_CorrespondingSourceObject: {fileID: 0}
  m_PrefabInstance: {fileID: 0}
  m_PrefabAsset: {fileID: 0}
  m_GameObject: {fileID: 5053290200876353757}
  m_Enabled: 1
  m_CastShadows: 1
  m_ReceiveShadows: 1
  m_DynamicOccludee: 1
  m_MotionVectors: 1
  m_LightProbeUsage: 1
  m_ReflectionProbeUsage: 1
  m_RayTracingMode: 2
  m_RayTraceProcedural: 0
  m_RenderingLayerMask: 1
  m_RendererPriority: 0
  m_Materials:
  - {fileID: 2100000, guid: b1c69213cc9aee34d96c07efb32c22d3, type: 2}
  m_StaticBatchInfo:
    firstSubMesh: 0
    subMeshCount: 0
  m_StaticBatchRoot: {fileID: 0}
  m_ProbeAnchor: {fileID: 0}
  m_LightProbeVolumeOverride: {fileID: 0}
  m_ScaleInLightmap: 1
  m_ReceiveGI: 1
  m_PreserveUVs: 0
  m_IgnoreNormalsForChartDetection: 0
  m_ImportantGI: 0
  m_StitchLightmapSeams: 1
  m_SelectedEditorRenderState: 3
  m_MinimumChartSize: 4
  m_AutoUVMaxDistance: 0.5
  m_AutoUVMaxAngle: 89
  m_LightmapParameters: {fileID: 0}
  m_SortingLayerID: 0
  m_SortingLayer: 0
  m_SortingOrder: 0
  m_AdditionalVertexStreams: {fileID: 0}
--- !u!1 &5072378273490795345
GameObject:
  m_ObjectHideFlags: 0
  m_CorrespondingSourceObject: {fileID: 0}
  m_PrefabInstance: {fileID: 0}
  m_PrefabAsset: {fileID: 0}
  serializedVersion: 6
  m_Component:
  - component: {fileID: 4413003918270438739}
  m_Layer: 6
  m_Name: Bone_Cloak_End
  m_TagString: Untagged
  m_Icon: {fileID: 0}
  m_NavMeshLayer: 0
  m_StaticEditorFlags: 0
  m_IsActive: 1
--- !u!4 &4413003918270438739
Transform:
  m_ObjectHideFlags: 0
  m_CorrespondingSourceObject: {fileID: 0}
  m_PrefabInstance: {fileID: 0}
  m_PrefabAsset: {fileID: 0}
  m_GameObject: {fileID: 5072378273490795345}
  m_LocalRotation: {x: 6.904143e-17, y: -1.3528822e-17, z: -0.16111998, w: 0.98693484}
  m_LocalPosition: {x: -35.089172, y: 0, z: 0.00000047683716}
  m_LocalScale: {x: 1, y: 1, z: 1}
  m_Children: []
  m_Father: {fileID: 8177984667493053725}
  m_RootOrder: 0
  m_LocalEulerAnglesHint: {x: 0, y: 0, z: 0}
--- !u!1 &5280946331505908947
GameObject:
  m_ObjectHideFlags: 0
  m_CorrespondingSourceObject: {fileID: 0}
  m_PrefabInstance: {fileID: 0}
  m_PrefabAsset: {fileID: 0}
  serializedVersion: 6
  m_Component:
  - component: {fileID: 7285357125050617765}
  - component: {fileID: 7713657906406897134}
  - component: {fileID: 450909426059707046}
  m_Layer: 6
  m_Name: Boss_Eyes
  m_TagString: Untagged
  m_Icon: {fileID: 0}
  m_NavMeshLayer: 0
  m_StaticEditorFlags: 0
  m_IsActive: 1
--- !u!4 &7285357125050617765
Transform:
  m_ObjectHideFlags: 0
  m_CorrespondingSourceObject: {fileID: 0}
  m_PrefabInstance: {fileID: 0}
  m_PrefabAsset: {fileID: 0}
  m_GameObject: {fileID: 5280946331505908947}
  m_LocalRotation: {x: 0, y: -0, z: -0, w: 1}
  m_LocalPosition: {x: 0.40777826, y: -21.110794, z: -1.6866679}
  m_LocalScale: {x: 1, y: 1, z: 1}
  m_Children: []
  m_Father: {fileID: 3934146162889555004}
  m_RootOrder: 1
  m_LocalEulerAnglesHint: {x: 0, y: 0, z: 0}
--- !u!33 &7713657906406897134
MeshFilter:
  m_ObjectHideFlags: 0
  m_CorrespondingSourceObject: {fileID: 0}
  m_PrefabInstance: {fileID: 0}
  m_PrefabAsset: {fileID: 0}
  m_GameObject: {fileID: 5280946331505908947}
  m_Mesh: {fileID: 863426231324821107, guid: 2115c4661f55eff45a5a0f91fc0a12f0, type: 3}
--- !u!23 &450909426059707046
MeshRenderer:
  m_ObjectHideFlags: 0
  m_CorrespondingSourceObject: {fileID: 0}
  m_PrefabInstance: {fileID: 0}
  m_PrefabAsset: {fileID: 0}
  m_GameObject: {fileID: 5280946331505908947}
  m_Enabled: 1
  m_CastShadows: 1
  m_ReceiveShadows: 1
  m_DynamicOccludee: 1
  m_MotionVectors: 1
  m_LightProbeUsage: 1
  m_ReflectionProbeUsage: 1
  m_RayTracingMode: 2
  m_RayTraceProcedural: 0
  m_RenderingLayerMask: 1
  m_RendererPriority: 0
  m_Materials:
  - {fileID: 2100000, guid: 6ad0d134720fa434484b249c9074eeb0, type: 2}
  m_StaticBatchInfo:
    firstSubMesh: 0
    subMeshCount: 0
  m_StaticBatchRoot: {fileID: 0}
  m_ProbeAnchor: {fileID: 0}
  m_LightProbeVolumeOverride: {fileID: 0}
  m_ScaleInLightmap: 1
  m_ReceiveGI: 1
  m_PreserveUVs: 0
  m_IgnoreNormalsForChartDetection: 0
  m_ImportantGI: 0
  m_StitchLightmapSeams: 1
  m_SelectedEditorRenderState: 3
  m_MinimumChartSize: 4
  m_AutoUVMaxDistance: 0.5
  m_AutoUVMaxAngle: 89
  m_LightmapParameters: {fileID: 0}
  m_SortingLayerID: 0
  m_SortingLayer: 0
  m_SortingOrder: 0
  m_AdditionalVertexStreams: {fileID: 0}
--- !u!1 &5486201909205077198
GameObject:
  m_ObjectHideFlags: 0
  m_CorrespondingSourceObject: {fileID: 0}
  m_PrefabInstance: {fileID: 0}
  m_PrefabAsset: {fileID: 0}
  serializedVersion: 6
  m_Component:
  - component: {fileID: 7129742781706324291}
  m_Layer: 6
  m_Name: Bone_RightFoot
  m_TagString: Untagged
  m_Icon: {fileID: 0}
  m_NavMeshLayer: 0
  m_StaticEditorFlags: 0
  m_IsActive: 1
--- !u!4 &7129742781706324291
Transform:
  m_ObjectHideFlags: 0
  m_CorrespondingSourceObject: {fileID: 0}
  m_PrefabInstance: {fileID: 0}
  m_PrefabAsset: {fileID: 0}
  m_GameObject: {fileID: 5486201909205077198}
  m_LocalRotation: {x: 0.61722213, y: 0.32762, z: -0.33912268, w: 0.6298395}
  m_LocalPosition: {x: -16.0161, y: 0.0000019073486, z: -1.1773357}
  m_LocalScale: {x: 1, y: 1, z: 1}
  m_Children:
  - {fileID: 8684353072610562168}
  m_Father: {fileID: 387166686868829251}
  m_RootOrder: 0
  m_LocalEulerAnglesHint: {x: 0, y: 0, z: 0}
--- !u!1 &5633512146638568367
GameObject:
  m_ObjectHideFlags: 0
  m_CorrespondingSourceObject: {fileID: 0}
  m_PrefabInstance: {fileID: 0}
  m_PrefabAsset: {fileID: 0}
  serializedVersion: 6
  m_Component:
  - component: {fileID: 1236743096130211981}
  - component: {fileID: 3587127976670580719}
  m_Layer: 6
  m_Name: Boss_Torso
  m_TagString: Untagged
  m_Icon: {fileID: 0}
  m_NavMeshLayer: 0
  m_StaticEditorFlags: 0
  m_IsActive: 1
--- !u!4 &1236743096130211981
Transform:
  m_ObjectHideFlags: 0
  m_CorrespondingSourceObject: {fileID: 0}
  m_PrefabInstance: {fileID: 0}
  m_PrefabAsset: {fileID: 0}
  m_GameObject: {fileID: 5633512146638568367}
  m_LocalRotation: {x: 0, y: -0, z: -0, w: 1}
  m_LocalPosition: {x: -0, y: 0, z: 0}
  m_LocalScale: {x: 0.01, y: 0.01, z: 0.01}
  m_Children: []
  m_Father: {fileID: 6170428688339538316}
  m_RootOrder: 2
  m_LocalEulerAnglesHint: {x: 0, y: 0, z: 0}
--- !u!137 &3587127976670580719
SkinnedMeshRenderer:
  m_ObjectHideFlags: 0
  m_CorrespondingSourceObject: {fileID: 0}
  m_PrefabInstance: {fileID: 0}
  m_PrefabAsset: {fileID: 0}
  m_GameObject: {fileID: 5633512146638568367}
  m_Enabled: 1
  m_CastShadows: 1
  m_ReceiveShadows: 1
  m_DynamicOccludee: 1
  m_MotionVectors: 1
  m_LightProbeUsage: 1
  m_ReflectionProbeUsage: 1
  m_RayTracingMode: 3
  m_RayTraceProcedural: 0
  m_RenderingLayerMask: 1
  m_RendererPriority: 0
  m_Materials:
  - {fileID: 2100000, guid: b1c69213cc9aee34d96c07efb32c22d3, type: 2}
  m_StaticBatchInfo:
    firstSubMesh: 0
    subMeshCount: 0
  m_StaticBatchRoot: {fileID: 0}
  m_ProbeAnchor: {fileID: 0}
  m_LightProbeVolumeOverride: {fileID: 0}
  m_ScaleInLightmap: 1
  m_ReceiveGI: 1
  m_PreserveUVs: 0
  m_IgnoreNormalsForChartDetection: 0
  m_ImportantGI: 0
  m_StitchLightmapSeams: 1
  m_SelectedEditorRenderState: 3
  m_MinimumChartSize: 4
  m_AutoUVMaxDistance: 0.5
  m_AutoUVMaxAngle: 89
  m_LightmapParameters: {fileID: 0}
  m_SortingLayerID: 0
  m_SortingLayer: 0
  m_SortingOrder: 0
  serializedVersion: 2
  m_Quality: 0
  m_UpdateWhenOffscreen: 0
  m_SkinnedMotionVectors: 1
  m_Mesh: {fileID: 2271074975665218990, guid: 2115c4661f55eff45a5a0f91fc0a12f0, type: 3}
  m_Bones:
  - {fileID: 8551348540509050395}
  - {fileID: 8717206045706578289}
  - {fileID: 6837862408370203412}
  - {fileID: 1338246077144093186}
  - {fileID: 7129742781706324291}
  - {fileID: 387166686868829251}
  - {fileID: 8684353072610562168}
  - {fileID: 2001965698829459593}
  - {fileID: 4422962827627828703}
  - {fileID: 1789394808231057364}
  - {fileID: 205826278622461559}
  - {fileID: 9082456959839001324}
  m_BlendShapeWeights: []
  m_RootBone: {fileID: 6837862408370203412}
  m_AABB:
    m_Center: {x: 0.43633652, y: 7.0242805, z: -0.4633484}
    m_Extent: {x: 47.66537, y: 66.37041, z: 41.9543}
  m_DirtyAABB: 0
--- !u!1 &5724120770187545441
GameObject:
  m_ObjectHideFlags: 0
  m_CorrespondingSourceObject: {fileID: 0}
  m_PrefabInstance: {fileID: 0}
  m_PrefabAsset: {fileID: 0}
  serializedVersion: 6
  m_Component:
  - component: {fileID: 7359496954339324297}
  - component: {fileID: 8155754678973805772}
  - component: {fileID: 1607615286743693918}
  m_Layer: 6
  m_Name: Imp_Ears
  m_TagString: Untagged
  m_Icon: {fileID: 0}
  m_NavMeshLayer: 0
  m_StaticEditorFlags: 0
  m_IsActive: 1
--- !u!4 &7359496954339324297
Transform:
  m_ObjectHideFlags: 0
  m_CorrespondingSourceObject: {fileID: 0}
  m_PrefabInstance: {fileID: 0}
  m_PrefabAsset: {fileID: 0}
  m_GameObject: {fileID: 5724120770187545441}
  m_LocalRotation: {x: 0, y: -0, z: -0, w: 1}
  m_LocalPosition: {x: 0.6905322, y: 166.76614, z: -5.076407}
  m_LocalScale: {x: 100, y: 100.000015, z: 100.00002}
  m_Children: []
  m_Father: {fileID: 6134545116766567854}
  m_RootOrder: 0
  m_LocalEulerAnglesHint: {x: 0, y: 0, z: 0}
--- !u!33 &8155754678973805772
MeshFilter:
  m_ObjectHideFlags: 0
  m_CorrespondingSourceObject: {fileID: 0}
  m_PrefabInstance: {fileID: 0}
  m_PrefabAsset: {fileID: 0}
  m_GameObject: {fileID: 5724120770187545441}
  m_Mesh: {fileID: -2251991502935643192, guid: 2115c4661f55eff45a5a0f91fc0a12f0, type: 3}
--- !u!23 &1607615286743693918
MeshRenderer:
  m_ObjectHideFlags: 0
  m_CorrespondingSourceObject: {fileID: 0}
  m_PrefabInstance: {fileID: 0}
  m_PrefabAsset: {fileID: 0}
  m_GameObject: {fileID: 5724120770187545441}
  m_Enabled: 1
  m_CastShadows: 1
  m_ReceiveShadows: 1
  m_DynamicOccludee: 1
  m_MotionVectors: 1
  m_LightProbeUsage: 1
  m_ReflectionProbeUsage: 1
  m_RayTracingMode: 2
  m_RayTraceProcedural: 0
  m_RenderingLayerMask: 1
  m_RendererPriority: 0
  m_Materials:
  - {fileID: 4635996913583422251, guid: 2115c4661f55eff45a5a0f91fc0a12f0, type: 3}
  m_StaticBatchInfo:
    firstSubMesh: 0
    subMeshCount: 0
  m_StaticBatchRoot: {fileID: 0}
  m_ProbeAnchor: {fileID: 0}
  m_LightProbeVolumeOverride: {fileID: 0}
  m_ScaleInLightmap: 1
  m_ReceiveGI: 1
  m_PreserveUVs: 0
  m_IgnoreNormalsForChartDetection: 0
  m_ImportantGI: 0
  m_StitchLightmapSeams: 1
  m_SelectedEditorRenderState: 3
  m_MinimumChartSize: 4
  m_AutoUVMaxDistance: 0.5
  m_AutoUVMaxAngle: 89
  m_LightmapParameters: {fileID: 0}
  m_SortingLayerID: 0
  m_SortingLayer: 0
  m_SortingOrder: 0
  m_AdditionalVertexStreams: {fileID: 0}
--- !u!1 &6021122921197727959
GameObject:
  m_ObjectHideFlags: 0
  m_CorrespondingSourceObject: {fileID: 0}
  m_PrefabInstance: {fileID: 0}
  m_PrefabAsset: {fileID: 0}
  serializedVersion: 6
  m_Component:
  - component: {fileID: 374826713050922831}
  - component: {fileID: 934339833362369561}
  - component: {fileID: 1932803460636917415}
  m_Layer: 6
  m_Name: Boss_Glove_Rt
  m_TagString: Untagged
  m_Icon: {fileID: 0}
  m_NavMeshLayer: 0
  m_StaticEditorFlags: 0
  m_IsActive: 1
--- !u!4 &374826713050922831
Transform:
  m_ObjectHideFlags: 0
  m_CorrespondingSourceObject: {fileID: 0}
  m_PrefabInstance: {fileID: 0}
  m_PrefabAsset: {fileID: 0}
  m_GameObject: {fileID: 6021122921197727959}
  m_LocalRotation: {x: 0, y: -0, z: -0, w: 1}
  m_LocalPosition: {x: 12.890858, y: -0.5622368, z: -2.3859558}
  m_LocalScale: {x: 1, y: 1, z: 1}
  m_Children: []
  m_Father: {fileID: 7104403373540100095}
  m_RootOrder: 0
  m_LocalEulerAnglesHint: {x: 0, y: 0, z: 0}
--- !u!33 &934339833362369561
MeshFilter:
  m_ObjectHideFlags: 0
  m_CorrespondingSourceObject: {fileID: 0}
  m_PrefabInstance: {fileID: 0}
  m_PrefabAsset: {fileID: 0}
  m_GameObject: {fileID: 6021122921197727959}
  m_Mesh: {fileID: 5405300963414883052, guid: 2115c4661f55eff45a5a0f91fc0a12f0, type: 3}
--- !u!23 &1932803460636917415
MeshRenderer:
  m_ObjectHideFlags: 0
  m_CorrespondingSourceObject: {fileID: 0}
  m_PrefabInstance: {fileID: 0}
  m_PrefabAsset: {fileID: 0}
  m_GameObject: {fileID: 6021122921197727959}
  m_Enabled: 1
  m_CastShadows: 1
  m_ReceiveShadows: 1
  m_DynamicOccludee: 1
  m_MotionVectors: 1
  m_LightProbeUsage: 1
  m_ReflectionProbeUsage: 1
  m_RayTracingMode: 2
  m_RayTraceProcedural: 0
  m_RenderingLayerMask: 1
  m_RendererPriority: 0
  m_Materials:
  - {fileID: 2100000, guid: b1c69213cc9aee34d96c07efb32c22d3, type: 2}
  m_StaticBatchInfo:
    firstSubMesh: 0
    subMeshCount: 0
  m_StaticBatchRoot: {fileID: 0}
  m_ProbeAnchor: {fileID: 0}
  m_LightProbeVolumeOverride: {fileID: 0}
  m_ScaleInLightmap: 1
  m_ReceiveGI: 1
  m_PreserveUVs: 0
  m_IgnoreNormalsForChartDetection: 0
  m_ImportantGI: 0
  m_StitchLightmapSeams: 1
  m_SelectedEditorRenderState: 3
  m_MinimumChartSize: 4
  m_AutoUVMaxDistance: 0.5
  m_AutoUVMaxAngle: 89
  m_LightmapParameters: {fileID: 0}
  m_SortingLayerID: 0
  m_SortingLayer: 0
  m_SortingOrder: 0
  m_AdditionalVertexStreams: {fileID: 0}
--- !u!1 &6222219035656846348
GameObject:
  m_ObjectHideFlags: 0
  m_CorrespondingSourceObject: {fileID: 0}
  m_PrefabInstance: {fileID: 0}
  m_PrefabAsset: {fileID: 0}
  serializedVersion: 6
  m_Component:
  - component: {fileID: 6837862408370203412}
  m_Layer: 6
  m_Name: Bone_Hips
  m_TagString: Untagged
  m_Icon: {fileID: 0}
  m_NavMeshLayer: 0
  m_StaticEditorFlags: 0
  m_IsActive: 1
--- !u!4 &6837862408370203412
Transform:
  m_ObjectHideFlags: 0
  m_CorrespondingSourceObject: {fileID: 0}
  m_PrefabInstance: {fileID: 0}
  m_PrefabAsset: {fileID: 0}
  m_GameObject: {fileID: 6222219035656846348}
  m_LocalRotation: {x: 0.00000013168611, y: 0.1482771, z: -0.000000019744292, w: 0.98894584}
  m_LocalPosition: {x: 0.0038480463, y: 0.43870667, z: 0.066061}
  m_LocalScale: {x: 0.01, y: 0.01, z: 0.01}
  m_Children:
  - {fileID: 4422962827627828703}
  - {fileID: 2001965698829459593}
  - {fileID: 8551348540509050395}
  m_Father: {fileID: 6170428688339538316}
  m_RootOrder: 0
  m_LocalEulerAnglesHint: {x: 0, y: 0, z: 0}
--- !u!1 &6344480113249635135
GameObject:
  m_ObjectHideFlags: 0
  m_CorrespondingSourceObject: {fileID: 0}
  m_PrefabInstance: {fileID: 0}
  m_PrefabAsset: {fileID: 0}
  serializedVersion: 6
  m_Component:
  - component: {fileID: 8350592313923235650}
  - component: {fileID: 1847368488206585176}
  - component: {fileID: 6293459004139802132}
  m_Layer: 6
  m_Name: Boss_Helmet
  m_TagString: Untagged
  m_Icon: {fileID: 0}
  m_NavMeshLayer: 0
  m_StaticEditorFlags: 0
  m_IsActive: 1
--- !u!4 &8350592313923235650
Transform:
  m_ObjectHideFlags: 0
  m_CorrespondingSourceObject: {fileID: 0}
  m_PrefabInstance: {fileID: 0}
  m_PrefabAsset: {fileID: 0}
  m_GameObject: {fileID: 6344480113249635135}
  m_LocalRotation: {x: 0, y: -0, z: -0, w: 1}
  m_LocalPosition: {x: -0.3267889, y: -209.76529, z: 16.150793}
  m_LocalScale: {x: 1, y: 1, z: 1}
  m_Children: []
  m_Father: {fileID: 2193169193092109019}
  m_RootOrder: 0
  m_LocalEulerAnglesHint: {x: 0, y: 0, z: 0}
--- !u!33 &1847368488206585176
MeshFilter:
  m_ObjectHideFlags: 0
  m_CorrespondingSourceObject: {fileID: 0}
  m_PrefabInstance: {fileID: 0}
  m_PrefabAsset: {fileID: 0}
  m_GameObject: {fileID: 6344480113249635135}
  m_Mesh: {fileID: 3786470601998155484, guid: 2115c4661f55eff45a5a0f91fc0a12f0, type: 3}
--- !u!23 &6293459004139802132
MeshRenderer:
  m_ObjectHideFlags: 0
  m_CorrespondingSourceObject: {fileID: 0}
  m_PrefabInstance: {fileID: 0}
  m_PrefabAsset: {fileID: 0}
  m_GameObject: {fileID: 6344480113249635135}
  m_Enabled: 1
  m_CastShadows: 1
  m_ReceiveShadows: 1
  m_DynamicOccludee: 1
  m_MotionVectors: 1
  m_LightProbeUsage: 1
  m_ReflectionProbeUsage: 1
  m_RayTracingMode: 2
  m_RayTraceProcedural: 0
  m_RenderingLayerMask: 1
  m_RendererPriority: 0
  m_Materials:
  - {fileID: 2100000, guid: b1c69213cc9aee34d96c07efb32c22d3, type: 2}
  m_StaticBatchInfo:
    firstSubMesh: 0
    subMeshCount: 0
  m_StaticBatchRoot: {fileID: 0}
  m_ProbeAnchor: {fileID: 0}
  m_LightProbeVolumeOverride: {fileID: 0}
  m_ScaleInLightmap: 1
  m_ReceiveGI: 1
  m_PreserveUVs: 0
  m_IgnoreNormalsForChartDetection: 0
  m_ImportantGI: 0
  m_StitchLightmapSeams: 1
  m_SelectedEditorRenderState: 3
  m_MinimumChartSize: 4
  m_AutoUVMaxDistance: 0.5
  m_AutoUVMaxAngle: 89
  m_LightmapParameters: {fileID: 0}
  m_SortingLayerID: 0
  m_SortingLayer: 0
  m_SortingOrder: 0
  m_AdditionalVertexStreams: {fileID: 0}
--- !u!1 &6368638567633865268
GameObject:
  m_ObjectHideFlags: 0
  m_CorrespondingSourceObject: {fileID: 0}
  m_PrefabInstance: {fileID: 0}
  m_PrefabAsset: {fileID: 0}
  serializedVersion: 6
  m_Component:
  - component: {fileID: 8717206045706578289}
  m_Layer: 6
  m_Name: Bone_RightArm
  m_TagString: Untagged
  m_Icon: {fileID: 0}
  m_NavMeshLayer: 0
  m_StaticEditorFlags: 0
  m_IsActive: 1
--- !u!4 &8717206045706578289
Transform:
  m_ObjectHideFlags: 0
  m_CorrespondingSourceObject: {fileID: 0}
  m_PrefabInstance: {fileID: 0}
  m_PrefabAsset: {fileID: 0}
  m_GameObject: {fileID: 6368638567633865268}
  m_LocalRotation: {x: -0.593296, y: 0.8010713, z: 0.042006996, w: 0.06723135}
  m_LocalPosition: {x: -33.391773, y: 17.659914, z: -0.0063667297}
  m_LocalScale: {x: 1, y: 1, z: 1}
  m_Children:
  - {fileID: 8511492629470957382}
  - {fileID: 9111533695268142291}
  m_Father: {fileID: 8551348540509050395}
  m_RootOrder: 3
  m_LocalEulerAnglesHint: {x: 0, y: 0, z: 0}
--- !u!1 &6601419689214245050
GameObject:
  m_ObjectHideFlags: 0
  m_CorrespondingSourceObject: {fileID: 0}
  m_PrefabInstance: {fileID: 0}
  m_PrefabAsset: {fileID: 0}
  serializedVersion: 6
  m_Component:
  - component: {fileID: 387166686868829251}
  m_Layer: 6
  m_Name: Bone_RightLeg
  m_TagString: Untagged
  m_Icon: {fileID: 0}
  m_NavMeshLayer: 0
  m_StaticEditorFlags: 0
  m_IsActive: 1
--- !u!4 &387166686868829251
Transform:
  m_ObjectHideFlags: 0
  m_CorrespondingSourceObject: {fileID: 0}
  m_PrefabInstance: {fileID: 0}
  m_PrefabAsset: {fileID: 0}
  m_GameObject: {fileID: 6601419689214245050}
  m_LocalRotation: {x: 0.00000021223323, y: -0.35341802, z: 0.0000005617622, w: 0.9354655}
  m_LocalPosition: {x: -12.253796, y: 0.0000038146973, z: 1.1773329}
  m_LocalScale: {x: 1, y: 1, z: 1}
  m_Children:
  - {fileID: 7129742781706324291}
  m_Father: {fileID: 2001965698829459593}
  m_RootOrder: 0
  m_LocalEulerAnglesHint: {x: 0, y: 0, z: 0}
--- !u!1 &6835698931474275143
GameObject:
  m_ObjectHideFlags: 0
  m_CorrespondingSourceObject: {fileID: 0}
  m_PrefabInstance: {fileID: 0}
  m_PrefabAsset: {fileID: 0}
  serializedVersion: 6
  m_Component:
  - component: {fileID: 8511492629470957382}
  m_Layer: 6
  m_Name: Bone_RightForeArm
  m_TagString: Untagged
  m_Icon: {fileID: 0}
  m_NavMeshLayer: 0
  m_StaticEditorFlags: 0
  m_IsActive: 1
--- !u!4 &8511492629470957382
Transform:
  m_ObjectHideFlags: 0
  m_CorrespondingSourceObject: {fileID: 0}
  m_PrefabInstance: {fileID: 0}
  m_PrefabAsset: {fileID: 0}
  m_GameObject: {fileID: 6835698931474275143}
  m_LocalRotation: {x: 0.36270392, y: -0.14473882, z: 0.052658487, w: 0.9190885}
  m_LocalPosition: {x: -40, y: 0.0000029827952, z: 2.680919}
  m_LocalScale: {x: 1, y: 1, z: 1}
  m_Children:
  - {fileID: 7104403373540100095}
  m_Father: {fileID: 8717206045706578289}
  m_RootOrder: 0
  m_LocalEulerAnglesHint: {x: 0, y: 0, z: 0}
--- !u!1 &6839301660383890230
GameObject:
  m_ObjectHideFlags: 0
  m_CorrespondingSourceObject: {fileID: 0}
  m_PrefabInstance: {fileID: 0}
  m_PrefabAsset: {fileID: 0}
  serializedVersion: 6
  m_Component:
  - component: {fileID: 6170428688339538316}
  - component: {fileID: 234724737205816310}
  - component: {fileID: 2663813019036984750}
  - component: {fileID: 4538447335436592133}
  - component: {fileID: 6900827550167648780}
  - component: {fileID: 5287069443216318009}
  - component: {fileID: 6713727153812284024}
  - component: {fileID: -2129752889114835779}
  m_Layer: 6
  m_Name: BossGraphics
  m_TagString: Untagged
  m_Icon: {fileID: 0}
  m_NavMeshLayer: 0
  m_StaticEditorFlags: 0
  m_IsActive: 1
--- !u!4 &6170428688339538316
Transform:
  m_ObjectHideFlags: 0
  m_CorrespondingSourceObject: {fileID: 0}
  m_PrefabInstance: {fileID: 0}
  m_PrefabAsset: {fileID: 0}
  m_GameObject: {fileID: 6839301660383890230}
  m_LocalRotation: {x: 0, y: 0, z: 0, w: 1}
  m_LocalPosition: {x: 0, y: 0, z: 0}
  m_LocalScale: {x: 3, y: 3, z: 3}
  m_Children:
  - {fileID: 6837862408370203412}
  - {fileID: 822713209257584267}
  - {fileID: 1236743096130211981}
  - {fileID: 44282646650860726}
  m_Father: {fileID: 0}
  m_RootOrder: 0
  m_LocalEulerAnglesHint: {x: 0, y: 0, z: 0}
--- !u!95 &234724737205816310
Animator:
  serializedVersion: 3
  m_ObjectHideFlags: 0
  m_CorrespondingSourceObject: {fileID: 0}
  m_PrefabInstance: {fileID: 0}
  m_PrefabAsset: {fileID: 0}
  m_GameObject: {fileID: 6839301660383890230}
  m_Enabled: 1
  m_Avatar: {fileID: 9000000, guid: 2115c4661f55eff45a5a0f91fc0a12f0, type: 3}
  m_Controller: {fileID: 22100000, guid: 8edd57abbb5551d47b79195d80822b16, type: 2}
  m_CullingMode: 1
  m_UpdateMode: 0
  m_ApplyRootMotion: 0
  m_LinearVelocityBlending: 0
  m_WarningMessage: 
  m_HasTransformHierarchy: 1
  m_AllowConstantClipSamplingOptimization: 1
  m_KeepAnimatorControllerStateOnDisable: 0
--- !u!114 &2663813019036984750
MonoBehaviour:
  m_ObjectHideFlags: 0
  m_CorrespondingSourceObject: {fileID: 0}
  m_PrefabInstance: {fileID: 0}
  m_PrefabAsset: {fileID: 0}
  m_GameObject: {fileID: 6839301660383890230}
  m_Enabled: 1
  m_EditorHideFlags: 0
  m_Script: {fileID: 11500000, guid: 9520a47fc61d5ab4ca99cdac2d574909, type: 3}
  m_Name: 
  m_EditorClassIdentifier: 
  m_ClientVisualsAnimator: {fileID: 234724737205816310}
  m_CharacterSwapper: {fileID: 0}
  m_VisualizationConfiguration: {fileID: 11400000, guid: 9504973cdecd65749889771972fa0117, type: 2}
<<<<<<< HEAD
=======
  m_RuntimeObjectsParent: {fileID: 11400000, guid: deda38c596e7fbd4386b9d8f9b7bb4b5, type: 2}
>>>>>>> bd41772d
--- !u!114 &4538447335436592133
MonoBehaviour:
  m_ObjectHideFlags: 0
  m_CorrespondingSourceObject: {fileID: 0}
  m_PrefabInstance: {fileID: 0}
  m_PrefabAsset: {fileID: 0}
  m_GameObject: {fileID: 6839301660383890230}
  m_Enabled: 1
  m_EditorHideFlags: 0
  m_Script: {fileID: 11500000, guid: 9b8618b4d6eb31448810545c6299def3, type: 3}
  m_Name: 
  m_EditorClassIdentifier: 
  DevNotes: for boss!
  m_EventsOnNodeEntry:
  - m_AnimatorNodeName: Action - Boss Trample
    m_AnimatorNodeNameHash: -1491039896
    m_Prefab: {fileID: -1433333703484781611, guid: 1333b84cd80da3e4a820009415068d44, type: 3}
    m_PrefabSpawnDelaySeconds: 0
    m_PrefabCanBeAbortedUntilSecs: 0
<<<<<<< HEAD
    m_PrefabParent: {fileID: 1363468141647399746}
    m_PrefabParentOffset: {x: 18, y: 76, z: 42.6}
    m_DeParentPrefab: 0
    m_SoundEffect: {fileID: 8300000, guid: 0b74479e119665147b4587c43d851d2a, type: 3}
    m_SoundStartDelaySeconds: 0
    m_VolumeMultiplier: 1
    m_LoopSound: 0
  - m_AnimatorNodeName: Action - Boss Trample
    m_AnimatorNodeNameHash: -1491039896
    m_Prefab: {fileID: -1433333703484781611, guid: 1333b84cd80da3e4a820009415068d44, type: 3}
    m_PrefabSpawnDelaySeconds: 0
    m_PrefabCanBeAbortedUntilSecs: 0
    m_PrefabParent: {fileID: 1363468141647399746}
    m_PrefabParentOffset: {x: -18, y: 76, z: 42.6}
    m_DeParentPrefab: 0
    m_SoundEffect: {fileID: 0}
=======
    m_PrefabParent: {fileID: 0}
    m_PrefabParentOffset: {x: 0, y: 0, z: 0}
    m_DeParentPrefab: 0
    m_SoundEffect: {fileID: 8300000, guid: a3d48c8599f0d584abc8ea603587d496, type: 3}
>>>>>>> bd41772d
    m_SoundStartDelaySeconds: 0
    m_VolumeMultiplier: 1
    m_LoopSound: 0
  - m_AnimatorNodeName: (Trample Stop)
    m_AnimatorNodeNameHash: -2018876257
    m_Prefab: {fileID: -1144995844113132186, guid: bad05de9531f2604fb84de8c856043b9, type: 3}
    m_PrefabSpawnDelaySeconds: 0
    m_PrefabCanBeAbortedUntilSecs: 0
    m_PrefabParent: {fileID: 0}
    m_PrefabParentOffset: {x: 0, y: 0, z: 0}
    m_DeParentPrefab: 0
<<<<<<< HEAD
    m_SoundEffect: {fileID: 8300000, guid: c3e8f5c27c9662f44a412e4c44c74f6a, type: 3}
=======
    m_SoundEffect: {fileID: 8300000, guid: 263888c6e986c944d80c59c3ac332ba1, type: 3}
>>>>>>> bd41772d
    m_SoundStartDelaySeconds: 0
    m_VolumeMultiplier: 1
    m_LoopSound: 0
  - m_AnimatorNodeName: (Trampling)
    m_AnimatorNodeNameHash: -186961091
    m_Prefab: {fileID: 6043546068530540440, guid: d6bbda1efd94fe64caedc72c5eb9e8e6, type: 3}
    m_PrefabSpawnDelaySeconds: 0
    m_PrefabCanBeAbortedUntilSecs: 0
    m_PrefabParent: {fileID: 0}
    m_PrefabParentOffset: {x: 0, y: 0, z: 0}
    m_DeParentPrefab: 0
<<<<<<< HEAD
    m_SoundEffect: {fileID: 8300000, guid: 952f8ac853b2bcb4b9369d4f08ee33ef, type: 3}
=======
    m_SoundEffect: {fileID: 8300000, guid: 87cdf94f9ac5ef541b45ebaa3d8bf7aa, type: 3}
>>>>>>> bd41772d
    m_SoundStartDelaySeconds: 0
    m_VolumeMultiplier: 1
    m_LoopSound: 1
  - m_AnimatorNodeName: Stunned
    m_AnimatorNodeNameHash: -449490811
    m_Prefab: {fileID: -7841978760598146115, guid: 1fab07feb34d8c94c96944f0124d92e3, type: 3}
    m_PrefabSpawnDelaySeconds: 0
    m_PrefabCanBeAbortedUntilSecs: 0
    m_PrefabParent: {fileID: 0}
    m_PrefabParentOffset: {x: 0, y: 0, z: 0}
    m_DeParentPrefab: 0
    m_SoundEffect: {fileID: 8300000, guid: 3d6f2e33acb1e8f4b9d829e245c62e16, type: 3}
    m_SoundStartDelaySeconds: 0
    m_VolumeMultiplier: 1
    m_LoopSound: 0
  - m_AnimatorNodeName: HitReact1
    m_AnimatorNodeNameHash: -1747783153
    m_Prefab: {fileID: -2843690008440830094, guid: de5b665e7f32274419072e7bf4c3eff8, type: 3}
    m_PrefabSpawnDelaySeconds: 0
    m_PrefabCanBeAbortedUntilSecs: 0
    m_PrefabParent: {fileID: 0}
    m_PrefabParentOffset: {x: 0, y: 0, z: 0}
    m_DeParentPrefab: 0
    m_SoundEffect: {fileID: 8300000, guid: 5ef809d665d13b245b559cd6170f5794, type: 3}
    m_SoundStartDelaySeconds: 0
    m_VolumeMultiplier: 1
    m_LoopSound: 0
  - m_AnimatorNodeName: WalkRun
    m_AnimatorNodeNameHash: -1624701500
    m_Prefab: {fileID: -8608552164340512473, guid: 9336eb30e2a836544bfd5b5985fd0573, type: 3}
    m_PrefabSpawnDelaySeconds: 0
    m_PrefabCanBeAbortedUntilSecs: 99999
    m_PrefabParent: {fileID: 0}
    m_PrefabParentOffset: {x: 0, y: 0, z: 0}
    m_DeParentPrefab: 0
    m_SoundEffect: {fileID: 0}
    m_SoundStartDelaySeconds: 0
    m_VolumeMultiplier: 1
    m_LoopSound: 0
  - m_AnimatorNodeName: Dead Loop
    m_AnimatorNodeNameHash: -1573871441
    m_Prefab: {fileID: 6607808867635938880, guid: 260ac2f5765fdfb4bb4fe3d466851e01, type: 3}
    m_PrefabSpawnDelaySeconds: 0
    m_PrefabCanBeAbortedUntilSecs: 0
    m_PrefabParent: {fileID: 1363468141647399746}
    m_PrefabParentOffset: {x: 0, y: 100, z: 0}
    m_DeParentPrefab: 0
    m_SoundEffect: {fileID: 8300000, guid: 4ec1f2194317a224c85c142cd9d44b17, type: 3}
    m_SoundStartDelaySeconds: 0
    m_VolumeMultiplier: 1
    m_LoopSound: 1
  - m_AnimatorNodeName: Dead
    m_AnimatorNodeNameHash: 1293411866
    m_Prefab: {fileID: 0}
    m_PrefabSpawnDelaySeconds: 0
    m_PrefabCanBeAbortedUntilSecs: 0
    m_PrefabParent: {fileID: 1363468141647399746}
    m_PrefabParentOffset: {x: 0, y: 100, z: 0}
    m_DeParentPrefab: 0
    m_SoundEffect: {fileID: 8300000, guid: 6519c554f1671494ca8ced6e3849ada4, type: 3}
    m_SoundStartDelaySeconds: 0
    m_VolumeMultiplier: 1
    m_LoopSound: 0
  m_AudioSources:
  - {fileID: 6900827550167648780}
  - {fileID: 5287069443216318009}
--- !u!82 &6900827550167648780
AudioSource:
  m_ObjectHideFlags: 0
  m_CorrespondingSourceObject: {fileID: 0}
  m_PrefabInstance: {fileID: 0}
  m_PrefabAsset: {fileID: 0}
  m_GameObject: {fileID: 6839301660383890230}
  m_Enabled: 1
  serializedVersion: 4
  OutputAudioMixerGroup: {fileID: -6199682581367681880, guid: e39f39bfdfb22b541bbc115192fc2809, type: 2}
  m_audioClip: {fileID: 0}
  m_PlayOnAwake: 0
  m_Volume: 1
  m_Pitch: 1
  Loop: 0
  Mute: 0
  Spatialize: 0
  SpatializePostEffects: 0
  Priority: 128
  DopplerLevel: 1
  MinDistance: 10
  MaxDistance: 100
  Pan2D: 0
  rolloffMode: 2
  BypassEffects: 0
  BypassListenerEffects: 0
  BypassReverbZones: 0
  rolloffCustomCurve:
    serializedVersion: 2
    m_Curve:
    - serializedVersion: 3
      time: 0.1
      value: 1
      inSlope: -10.0039835
      outSlope: -10.0039835
      tangentMode: 0
      weightedMode: 0
      inWeight: 0
      outWeight: 0
    - serializedVersion: 3
      time: 0.2
      value: 0.5
      inSlope: -2.5009959
      outSlope: -2.5009959
      tangentMode: 0
      weightedMode: 0
      inWeight: 0
      outWeight: 0
    - serializedVersion: 3
      time: 0.4
      value: 0.25
      inSlope: -0.62524897
      outSlope: -0.62524897
      tangentMode: 0
      weightedMode: 0
      inWeight: 0
      outWeight: 0
    - serializedVersion: 3
      time: 0.7163666
      value: 0.05203247
      inSlope: -0.15631224
      outSlope: -0.15631224
      tangentMode: 0
      weightedMode: 0
      inWeight: 0
      outWeight: 0
    - serializedVersion: 3
      time: 1
      value: 0
      inSlope: -0.10003988
      outSlope: -0.10003988
      tangentMode: 0
      weightedMode: 0
      inWeight: 0
      outWeight: 0
    m_PreInfinity: 2
    m_PostInfinity: 2
    m_RotationOrder: 4
  panLevelCustomCurve:
    serializedVersion: 2
    m_Curve:
    - serializedVersion: 3
      time: 0
      value: 1
      inSlope: 0
      outSlope: 0
      tangentMode: 0
      weightedMode: 0
      inWeight: 0.33333334
      outWeight: 0.33333334
    m_PreInfinity: 2
    m_PostInfinity: 2
    m_RotationOrder: 4
  spreadCustomCurve:
    serializedVersion: 2
    m_Curve:
    - serializedVersion: 3
      time: 0
      value: 0
      inSlope: 0
      outSlope: 0
      tangentMode: 0
      weightedMode: 0
      inWeight: 0.33333334
      outWeight: 0.33333334
    m_PreInfinity: 2
    m_PostInfinity: 2
    m_RotationOrder: 4
  reverbZoneMixCustomCurve:
    serializedVersion: 2
    m_Curve:
    - serializedVersion: 3
      time: 0
      value: 1
      inSlope: 0
      outSlope: 0
      tangentMode: 0
      weightedMode: 0
      inWeight: 0.33333334
      outWeight: 0.33333334
    m_PreInfinity: 2
    m_PostInfinity: 2
    m_RotationOrder: 4
--- !u!82 &5287069443216318009
AudioSource:
  m_ObjectHideFlags: 0
  m_CorrespondingSourceObject: {fileID: 0}
  m_PrefabInstance: {fileID: 0}
  m_PrefabAsset: {fileID: 0}
  m_GameObject: {fileID: 6839301660383890230}
  m_Enabled: 1
  serializedVersion: 4
  OutputAudioMixerGroup: {fileID: -6199682581367681880, guid: e39f39bfdfb22b541bbc115192fc2809, type: 2}
  m_audioClip: {fileID: 0}
  m_PlayOnAwake: 0
  m_Volume: 1
  m_Pitch: 1
  Loop: 0
  Mute: 0
  Spatialize: 0
  SpatializePostEffects: 0
  Priority: 128
  DopplerLevel: 1
  MinDistance: 10
  MaxDistance: 100
  Pan2D: 0
  rolloffMode: 2
  BypassEffects: 0
  BypassListenerEffects: 0
  BypassReverbZones: 0
  rolloffCustomCurve:
    serializedVersion: 2
    m_Curve:
    - serializedVersion: 3
      time: 0.1
      value: 1
      inSlope: -10.0039835
      outSlope: -10.0039835
      tangentMode: 0
      weightedMode: 0
      inWeight: 0
      outWeight: 0
    - serializedVersion: 3
      time: 0.2
      value: 0.5
      inSlope: -2.5009959
      outSlope: -2.5009959
      tangentMode: 0
      weightedMode: 0
      inWeight: 0
      outWeight: 0
    - serializedVersion: 3
      time: 0.4
      value: 0.25
      inSlope: -0.62524897
      outSlope: -0.62524897
      tangentMode: 0
      weightedMode: 0
      inWeight: 0
      outWeight: 0
    - serializedVersion: 3
      time: 0.7163666
      value: 0.05203247
      inSlope: -0.15631224
      outSlope: -0.15631224
      tangentMode: 0
      weightedMode: 0
      inWeight: 0
      outWeight: 0
    - serializedVersion: 3
      time: 1
      value: 0
      inSlope: -0.10003988
      outSlope: -0.10003988
      tangentMode: 0
      weightedMode: 0
      inWeight: 0
      outWeight: 0
    m_PreInfinity: 2
    m_PostInfinity: 2
    m_RotationOrder: 4
  panLevelCustomCurve:
    serializedVersion: 2
    m_Curve:
    - serializedVersion: 3
      time: 0
      value: 1
      inSlope: 0
      outSlope: 0
      tangentMode: 0
      weightedMode: 0
      inWeight: 0.33333334
      outWeight: 0.33333334
    m_PreInfinity: 2
    m_PostInfinity: 2
    m_RotationOrder: 4
  spreadCustomCurve:
    serializedVersion: 2
    m_Curve:
    - serializedVersion: 3
      time: 0
      value: 0
      inSlope: 0
      outSlope: 0
      tangentMode: 0
      weightedMode: 0
      inWeight: 0.33333334
      outWeight: 0.33333334
    m_PreInfinity: 2
    m_PostInfinity: 2
    m_RotationOrder: 4
  reverbZoneMixCustomCurve:
    serializedVersion: 2
    m_Curve:
    - serializedVersion: 3
      time: 0
      value: 1
      inSlope: 0
      outSlope: 0
      tangentMode: 0
      weightedMode: 0
      inWeight: 0.33333334
      outWeight: 0.33333334
    m_PreInfinity: 2
    m_PostInfinity: 2
    m_RotationOrder: 4
--- !u!114 &6713727153812284024
MonoBehaviour:
  m_ObjectHideFlags: 0
  m_CorrespondingSourceObject: {fileID: 0}
  m_PrefabInstance: {fileID: 0}
  m_PrefabAsset: {fileID: 0}
  m_GameObject: {fileID: 6839301660383890230}
  m_Enabled: 1
  m_EditorHideFlags: 0
  m_Script: {fileID: 11500000, guid: 5c3f9e26dccb0cd45bc3a5d28abc3a39, type: 3}
  m_Name: 
  m_EditorClassIdentifier: 
  m_Animator: {fileID: 234724737205816310}
  m_AnimatorVariable: Speed
  m_AnimatorVariableHash: -823668238
  m_AudioSource: {fileID: -2129752889114835779}
  m_WalkFootstepAudioClip: {fileID: 8300000, guid: 6f7fad52c7520d449a853b093844f2d1, type: 3}
  m_WalkFootstepVolume: 0.25
  m_RunFootstepAudioClip: {fileID: 8300000, guid: efbdca64daf8cc9409bd1168dac65370, type: 3}
  m_RunFootstepVolume: 0.3
  m_TooSlowThreshold: 0.3
  m_WalkSpeedThreshold: 0.6
  m_RunSpeedThreshold: 1.2
--- !u!82 &-2129752889114835779
AudioSource:
  m_ObjectHideFlags: 0
  m_CorrespondingSourceObject: {fileID: 0}
  m_PrefabInstance: {fileID: 0}
  m_PrefabAsset: {fileID: 0}
  m_GameObject: {fileID: 6839301660383890230}
  m_Enabled: 1
  serializedVersion: 4
  OutputAudioMixerGroup: {fileID: -4341177700643628062, guid: e39f39bfdfb22b541bbc115192fc2809, type: 2}
  m_audioClip: {fileID: 0}
  m_PlayOnAwake: 0
  m_Volume: 1
  m_Pitch: 1
  Loop: 0
  Mute: 0
  Spatialize: 0
  SpatializePostEffects: 0
  Priority: 128
  DopplerLevel: 1
  MinDistance: 10
  MaxDistance: 100
  Pan2D: 0
  rolloffMode: 2
  BypassEffects: 0
  BypassListenerEffects: 0
  BypassReverbZones: 0
  rolloffCustomCurve:
    serializedVersion: 2
    m_Curve:
    - serializedVersion: 3
      time: 0.1
      value: 1
      inSlope: -10.0039835
      outSlope: -10.0039835
      tangentMode: 0
      weightedMode: 0
      inWeight: 0
      outWeight: 0
    - serializedVersion: 3
      time: 0.2
      value: 0.5
      inSlope: -2.5009959
      outSlope: -2.5009959
      tangentMode: 0
      weightedMode: 0
      inWeight: 0
      outWeight: 0
    - serializedVersion: 3
      time: 0.4
      value: 0.25
      inSlope: -0.62524897
      outSlope: -0.62524897
      tangentMode: 0
      weightedMode: 0
      inWeight: 0
      outWeight: 0
    - serializedVersion: 3
      time: 0.7163666
      value: 0.05203247
      inSlope: -0.15631224
      outSlope: -0.15631224
      tangentMode: 0
      weightedMode: 0
      inWeight: 0
      outWeight: 0
    - serializedVersion: 3
      time: 1
      value: 0
      inSlope: -0.10003988
      outSlope: -0.10003988
      tangentMode: 0
      weightedMode: 0
      inWeight: 0
      outWeight: 0
    m_PreInfinity: 2
    m_PostInfinity: 2
    m_RotationOrder: 4
  panLevelCustomCurve:
    serializedVersion: 2
    m_Curve:
    - serializedVersion: 3
      time: 0
      value: 1
      inSlope: 0
      outSlope: 0
      tangentMode: 0
      weightedMode: 0
      inWeight: 0.33333334
      outWeight: 0.33333334
    m_PreInfinity: 2
    m_PostInfinity: 2
    m_RotationOrder: 4
  spreadCustomCurve:
    serializedVersion: 2
    m_Curve:
    - serializedVersion: 3
      time: 0
      value: 0
      inSlope: 0
      outSlope: 0
      tangentMode: 0
      weightedMode: 0
      inWeight: 0.33333334
      outWeight: 0.33333334
    m_PreInfinity: 2
    m_PostInfinity: 2
    m_RotationOrder: 4
  reverbZoneMixCustomCurve:
    serializedVersion: 2
    m_Curve:
    - serializedVersion: 3
      time: 0
      value: 1
      inSlope: 0
      outSlope: 0
      tangentMode: 0
      weightedMode: 0
      inWeight: 0.33333334
      outWeight: 0.33333334
    m_PreInfinity: 2
    m_PostInfinity: 2
    m_RotationOrder: 4
--- !u!1 &7108127146651356877
GameObject:
  m_ObjectHideFlags: 0
  m_CorrespondingSourceObject: {fileID: 0}
  m_PrefabInstance: {fileID: 0}
  m_PrefabAsset: {fileID: 0}
  serializedVersion: 6
  m_Component:
  - component: {fileID: 7104403373540100095}
  m_Layer: 6
  m_Name: Bone_RightHand
  m_TagString: Untagged
  m_Icon: {fileID: 0}
  m_NavMeshLayer: 0
  m_StaticEditorFlags: 0
  m_IsActive: 1
--- !u!4 &7104403373540100095
Transform:
  m_ObjectHideFlags: 0
  m_CorrespondingSourceObject: {fileID: 0}
  m_PrefabInstance: {fileID: 0}
  m_PrefabAsset: {fileID: 0}
  m_GameObject: {fileID: 7108127146651356877}
  m_LocalRotation: {x: -0.4409941, y: 0.81779784, z: 0.35079184, w: 0.11694485}
  m_LocalPosition: {x: -35.000004, y: -0.00000046211304, z: -2.6809113}
  m_LocalScale: {x: 1, y: 1, z: 1}
  m_Children:
  - {fileID: 374826713050922831}
  - {fileID: 5750071024916523486}
  - {fileID: 4860374452856081472}
  - {fileID: 8982338388315202330}
  m_Father: {fileID: 8511492629470957382}
  m_RootOrder: 0
  m_LocalEulerAnglesHint: {x: 0, y: 0, z: 0}
--- !u!1 &7144171279034270638
GameObject:
  m_ObjectHideFlags: 0
  m_CorrespondingSourceObject: {fileID: 0}
  m_PrefabInstance: {fileID: 0}
  m_PrefabAsset: {fileID: 0}
  serializedVersion: 6
  m_Component:
  - component: {fileID: 2001965698829459593}
  m_Layer: 6
  m_Name: Bone_RightUpLeg
  m_TagString: Untagged
  m_Icon: {fileID: 0}
  m_NavMeshLayer: 0
  m_StaticEditorFlags: 0
  m_IsActive: 1
--- !u!4 &2001965698829459593
Transform:
  m_ObjectHideFlags: 0
  m_CorrespondingSourceObject: {fileID: 0}
  m_PrefabInstance: {fileID: 0}
  m_PrefabAsset: {fileID: 0}
  m_GameObject: {fileID: 7144171279034270638}
  m_LocalRotation: {x: 0.04586267, y: -0.012096207, z: 0.84320426, w: 0.53549683}
  m_LocalPosition: {x: 12.125003, y: -6.2700005, z: 0}
  m_LocalScale: {x: 1, y: 1, z: 1}
  m_Children:
  - {fileID: 387166686868829251}
  m_Father: {fileID: 6837862408370203412}
  m_RootOrder: 1
  m_LocalEulerAnglesHint: {x: 0, y: 0, z: 0}
--- !u!1 &7826629151241597408
GameObject:
  m_ObjectHideFlags: 0
  m_CorrespondingSourceObject: {fileID: 0}
  m_PrefabInstance: {fileID: 0}
  m_PrefabAsset: {fileID: 0}
  serializedVersion: 6
  m_Component:
  - component: {fileID: 1789394808231057364}
  m_Layer: 6
  m_Name: Bone_LeftLeg
  m_TagString: Untagged
  m_Icon: {fileID: 0}
  m_NavMeshLayer: 0
  m_StaticEditorFlags: 0
  m_IsActive: 1
--- !u!4 &1789394808231057364
Transform:
  m_ObjectHideFlags: 0
  m_CorrespondingSourceObject: {fileID: 0}
  m_PrefabInstance: {fileID: 0}
  m_PrefabAsset: {fileID: 0}
  m_GameObject: {fileID: 7826629151241597408}
  m_LocalRotation: {x: 0.0000003610074, y: -0.4191851, z: 0.0000006824471, w: 0.9079008}
  m_LocalPosition: {x: -12.253838, y: 0.0000038146973, z: 1.1773357}
  m_LocalScale: {x: 1, y: 1, z: 1}
  m_Children:
  - {fileID: 205826278622461559}
  m_Father: {fileID: 4422962827627828703}
  m_RootOrder: 0
  m_LocalEulerAnglesHint: {x: 0, y: 0, z: 0}
--- !u!1 &8060606548627479175
GameObject:
  m_ObjectHideFlags: 0
  m_CorrespondingSourceObject: {fileID: 0}
  m_PrefabInstance: {fileID: 0}
  m_PrefabAsset: {fileID: 0}
  serializedVersion: 6
  m_Component:
  - component: {fileID: 8177984667493053725}
  m_Layer: 6
  m_Name: Bone_Cloak_Mid
  m_TagString: Untagged
  m_Icon: {fileID: 0}
  m_NavMeshLayer: 0
  m_StaticEditorFlags: 0
  m_IsActive: 1
--- !u!4 &8177984667493053725
Transform:
  m_ObjectHideFlags: 0
  m_CorrespondingSourceObject: {fileID: 0}
  m_PrefabInstance: {fileID: 0}
  m_PrefabAsset: {fileID: 0}
  m_GameObject: {fileID: 8060606548627479175}
  m_LocalRotation: {x: 0, y: 0, z: 0.36190408, w: 0.9322154}
  m_LocalPosition: {x: -22.42229, y: 0, z: 0.0000019073486}
  m_LocalScale: {x: 1, y: 1, z: 1}
  m_Children:
  - {fileID: 4413003918270438739}
  m_Father: {fileID: 2724091267328437411}
  m_RootOrder: 0
  m_LocalEulerAnglesHint: {x: 0, y: 0, z: 0}
--- !u!1 &8078403042024613293
GameObject:
  m_ObjectHideFlags: 0
  m_CorrespondingSourceObject: {fileID: 0}
  m_PrefabInstance: {fileID: 0}
  m_PrefabAsset: {fileID: 0}
  serializedVersion: 6
  m_Component:
  - component: {fileID: 2719941738589329814}
  - component: {fileID: 2689610267705311709}
  - component: {fileID: 335360404633197329}
  m_Layer: 6
  m_Name: Imp_Head
  m_TagString: Untagged
  m_Icon: {fileID: 0}
  m_NavMeshLayer: 0
  m_StaticEditorFlags: 0
  m_IsActive: 1
--- !u!4 &2719941738589329814
Transform:
  m_ObjectHideFlags: 0
  m_CorrespondingSourceObject: {fileID: 0}
  m_PrefabInstance: {fileID: 0}
  m_PrefabAsset: {fileID: 0}
  m_GameObject: {fileID: 8078403042024613293}
  m_LocalRotation: {x: 0, y: -0, z: -0, w: 1}
  m_LocalPosition: {x: -0.93279505, y: -100.793465, z: 30.664068}
  m_LocalScale: {x: 100, y: 100.000015, z: 100.00002}
  m_Children: []
  m_Father: {fileID: 6134545116766567854}
  m_RootOrder: 2
  m_LocalEulerAnglesHint: {x: 0, y: 0, z: 0}
--- !u!33 &2689610267705311709
MeshFilter:
  m_ObjectHideFlags: 0
  m_CorrespondingSourceObject: {fileID: 0}
  m_PrefabInstance: {fileID: 0}
  m_PrefabAsset: {fileID: 0}
  m_GameObject: {fileID: 8078403042024613293}
  m_Mesh: {fileID: -2184028562430893735, guid: 2115c4661f55eff45a5a0f91fc0a12f0, type: 3}
--- !u!23 &335360404633197329
MeshRenderer:
  m_ObjectHideFlags: 0
  m_CorrespondingSourceObject: {fileID: 0}
  m_PrefabInstance: {fileID: 0}
  m_PrefabAsset: {fileID: 0}
  m_GameObject: {fileID: 8078403042024613293}
  m_Enabled: 1
  m_CastShadows: 1
  m_ReceiveShadows: 1
  m_DynamicOccludee: 1
  m_MotionVectors: 1
  m_LightProbeUsage: 1
  m_ReflectionProbeUsage: 1
  m_RayTracingMode: 2
  m_RayTraceProcedural: 0
  m_RenderingLayerMask: 1
  m_RendererPriority: 0
  m_Materials:
  - {fileID: 4635996913583422251, guid: 2115c4661f55eff45a5a0f91fc0a12f0, type: 3}
  m_StaticBatchInfo:
    firstSubMesh: 0
    subMeshCount: 0
  m_StaticBatchRoot: {fileID: 0}
  m_ProbeAnchor: {fileID: 0}
  m_LightProbeVolumeOverride: {fileID: 0}
  m_ScaleInLightmap: 1
  m_ReceiveGI: 1
  m_PreserveUVs: 0
  m_IgnoreNormalsForChartDetection: 0
  m_ImportantGI: 0
  m_StitchLightmapSeams: 1
  m_SelectedEditorRenderState: 3
  m_MinimumChartSize: 4
  m_AutoUVMaxDistance: 0.5
  m_AutoUVMaxAngle: 89
  m_LightmapParameters: {fileID: 0}
  m_SortingLayerID: 0
  m_SortingLayer: 0
  m_SortingOrder: 0
  m_AdditionalVertexStreams: {fileID: 0}
--- !u!1 &8082649731380229066
GameObject:
  m_ObjectHideFlags: 0
  m_CorrespondingSourceObject: {fileID: 0}
  m_PrefabInstance: {fileID: 0}
  m_PrefabAsset: {fileID: 0}
  serializedVersion: 6
  m_Component:
  - component: {fileID: 1252877120889895326}
  - component: {fileID: 3991965104470263640}
  - component: {fileID: 1747287060151579155}
  m_Layer: 6
  m_Name: Gear_LS_Boss_ShoulderPad_Boss
  m_TagString: Untagged
  m_Icon: {fileID: 0}
  m_NavMeshLayer: 0
  m_StaticEditorFlags: 0
  m_IsActive: 1
--- !u!4 &1252877120889895326
Transform:
  m_ObjectHideFlags: 0
  m_CorrespondingSourceObject: {fileID: 0}
  m_PrefabInstance: {fileID: 0}
  m_PrefabAsset: {fileID: 0}
  m_GameObject: {fileID: 8082649731380229066}
  m_LocalRotation: {x: 0, y: -0, z: -0, w: 1}
  m_LocalPosition: {x: -21.358862, y: 4.972725, z: -0.39630127}
  m_LocalScale: {x: 1, y: 1, z: 1}
  m_Children: []
  m_Father: {fileID: 1338246077144093186}
  m_RootOrder: 1
  m_LocalEulerAnglesHint: {x: 0, y: 0, z: 0}
--- !u!33 &3991965104470263640
MeshFilter:
  m_ObjectHideFlags: 0
  m_CorrespondingSourceObject: {fileID: 0}
  m_PrefabInstance: {fileID: 0}
  m_PrefabAsset: {fileID: 0}
  m_GameObject: {fileID: 8082649731380229066}
  m_Mesh: {fileID: -1162337013017113037, guid: 2115c4661f55eff45a5a0f91fc0a12f0, type: 3}
--- !u!23 &1747287060151579155
MeshRenderer:
  m_ObjectHideFlags: 0
  m_CorrespondingSourceObject: {fileID: 0}
  m_PrefabInstance: {fileID: 0}
  m_PrefabAsset: {fileID: 0}
  m_GameObject: {fileID: 8082649731380229066}
  m_Enabled: 1
  m_CastShadows: 1
  m_ReceiveShadows: 1
  m_DynamicOccludee: 1
  m_MotionVectors: 1
  m_LightProbeUsage: 1
  m_ReflectionProbeUsage: 1
  m_RayTracingMode: 2
  m_RayTraceProcedural: 0
  m_RenderingLayerMask: 1
  m_RendererPriority: 0
  m_Materials:
  - {fileID: 2100000, guid: b1c69213cc9aee34d96c07efb32c22d3, type: 2}
  m_StaticBatchInfo:
    firstSubMesh: 0
    subMeshCount: 0
  m_StaticBatchRoot: {fileID: 0}
  m_ProbeAnchor: {fileID: 0}
  m_LightProbeVolumeOverride: {fileID: 0}
  m_ScaleInLightmap: 1
  m_ReceiveGI: 1
  m_PreserveUVs: 0
  m_IgnoreNormalsForChartDetection: 0
  m_ImportantGI: 0
  m_StitchLightmapSeams: 1
  m_SelectedEditorRenderState: 3
  m_MinimumChartSize: 4
  m_AutoUVMaxDistance: 0.5
  m_AutoUVMaxAngle: 89
  m_LightmapParameters: {fileID: 0}
  m_SortingLayerID: 0
  m_SortingLayer: 0
  m_SortingOrder: 0
  m_AdditionalVertexStreams: {fileID: 0}
--- !u!1 &8085303078217024342
GameObject:
  m_ObjectHideFlags: 0
  m_CorrespondingSourceObject: {fileID: 0}
  m_PrefabInstance: {fileID: 0}
  m_PrefabAsset: {fileID: 0}
  serializedVersion: 6
  m_Component:
  - component: {fileID: 4860374452856081472}
  - component: {fileID: 4122099705824256032}
  - component: {fileID: 6991809905589489429}
  m_Layer: 6
  m_Name: Imp_Glove_Rt
  m_TagString: Untagged
  m_Icon: {fileID: 0}
  m_NavMeshLayer: 0
  m_StaticEditorFlags: 0
  m_IsActive: 0
--- !u!4 &4860374452856081472
Transform:
  m_ObjectHideFlags: 0
  m_CorrespondingSourceObject: {fileID: 0}
  m_PrefabInstance: {fileID: 0}
  m_PrefabAsset: {fileID: 0}
  m_GameObject: {fileID: 8085303078217024342}
  m_LocalRotation: {x: -0.00000006657903, y: 4.432767e-15, z: -0.00000006657903, w: 1}
  m_LocalPosition: {x: 12.890858, y: -0.5622444, z: -2.3859558}
  m_LocalScale: {x: 99.999985, y: 99.99999, z: 99.99997}
  m_Children: []
  m_Father: {fileID: 7104403373540100095}
  m_RootOrder: 2
  m_LocalEulerAnglesHint: {x: 0, y: 0, z: 0}
--- !u!33 &4122099705824256032
MeshFilter:
  m_ObjectHideFlags: 0
  m_CorrespondingSourceObject: {fileID: 0}
  m_PrefabInstance: {fileID: 0}
  m_PrefabAsset: {fileID: 0}
  m_GameObject: {fileID: 8085303078217024342}
  m_Mesh: {fileID: -1499204892781255021, guid: 2115c4661f55eff45a5a0f91fc0a12f0, type: 3}
--- !u!23 &6991809905589489429
MeshRenderer:
  m_ObjectHideFlags: 0
  m_CorrespondingSourceObject: {fileID: 0}
  m_PrefabInstance: {fileID: 0}
  m_PrefabAsset: {fileID: 0}
  m_GameObject: {fileID: 8085303078217024342}
  m_Enabled: 1
  m_CastShadows: 1
  m_ReceiveShadows: 1
  m_DynamicOccludee: 1
  m_MotionVectors: 1
  m_LightProbeUsage: 1
  m_ReflectionProbeUsage: 1
  m_RayTracingMode: 2
  m_RayTraceProcedural: 0
  m_RenderingLayerMask: 1
  m_RendererPriority: 0
  m_Materials:
  - {fileID: 4635996913583422251, guid: 2115c4661f55eff45a5a0f91fc0a12f0, type: 3}
  m_StaticBatchInfo:
    firstSubMesh: 0
    subMeshCount: 0
  m_StaticBatchRoot: {fileID: 0}
  m_ProbeAnchor: {fileID: 0}
  m_LightProbeVolumeOverride: {fileID: 0}
  m_ScaleInLightmap: 1
  m_ReceiveGI: 1
  m_PreserveUVs: 0
  m_IgnoreNormalsForChartDetection: 0
  m_ImportantGI: 0
  m_StitchLightmapSeams: 1
  m_SelectedEditorRenderState: 3
  m_MinimumChartSize: 4
  m_AutoUVMaxDistance: 0.5
  m_AutoUVMaxAngle: 89
  m_LightmapParameters: {fileID: 0}
  m_SortingLayerID: 0
  m_SortingLayer: 0
  m_SortingOrder: 0
  m_AdditionalVertexStreams: {fileID: 0}
--- !u!1 &8158816072511535493
GameObject:
  m_ObjectHideFlags: 0
  m_CorrespondingSourceObject: {fileID: 0}
  m_PrefabInstance: {fileID: 0}
  m_PrefabAsset: {fileID: 0}
  serializedVersion: 6
  m_Component:
  - component: {fileID: 3953705778503044488}
  - component: {fileID: 8850297880118058389}
  - component: {fileID: 4845241339422505394}
  m_Layer: 6
  m_Name: Boss_Head
  m_TagString: Untagged
  m_Icon: {fileID: 0}
  m_NavMeshLayer: 0
  m_StaticEditorFlags: 0
  m_IsActive: 1
--- !u!4 &3953705778503044488
Transform:
  m_ObjectHideFlags: 0
  m_CorrespondingSourceObject: {fileID: 0}
  m_PrefabInstance: {fileID: 0}
  m_PrefabAsset: {fileID: 0}
  m_GameObject: {fileID: 8158816072511535493}
  m_LocalRotation: {x: 0, y: -0, z: -0, w: 1}
  m_LocalPosition: {x: -0.32679152, y: -209.76532, z: 16.150791}
  m_LocalScale: {x: 1, y: 1, z: 1}
  m_Children: []
  m_Father: {fileID: 3934146162889555004}
  m_RootOrder: 2
  m_LocalEulerAnglesHint: {x: 0, y: 0, z: 0}
--- !u!33 &8850297880118058389
MeshFilter:
  m_ObjectHideFlags: 0
  m_CorrespondingSourceObject: {fileID: 0}
  m_PrefabInstance: {fileID: 0}
  m_PrefabAsset: {fileID: 0}
  m_GameObject: {fileID: 8158816072511535493}
  m_Mesh: {fileID: -2444726688601468463, guid: 2115c4661f55eff45a5a0f91fc0a12f0, type: 3}
--- !u!23 &4845241339422505394
MeshRenderer:
  m_ObjectHideFlags: 0
  m_CorrespondingSourceObject: {fileID: 0}
  m_PrefabInstance: {fileID: 0}
  m_PrefabAsset: {fileID: 0}
  m_GameObject: {fileID: 8158816072511535493}
  m_Enabled: 1
  m_CastShadows: 1
  m_ReceiveShadows: 1
  m_DynamicOccludee: 1
  m_MotionVectors: 1
  m_LightProbeUsage: 1
  m_ReflectionProbeUsage: 1
  m_RayTracingMode: 2
  m_RayTraceProcedural: 0
  m_RenderingLayerMask: 1
  m_RendererPriority: 0
  m_Materials:
  - {fileID: 2100000, guid: 3091d04ea639b8c48bbdd46bf02f2875, type: 2}
  m_StaticBatchInfo:
    firstSubMesh: 0
    subMeshCount: 0
  m_StaticBatchRoot: {fileID: 0}
  m_ProbeAnchor: {fileID: 0}
  m_LightProbeVolumeOverride: {fileID: 0}
  m_ScaleInLightmap: 1
  m_ReceiveGI: 1
  m_PreserveUVs: 0
  m_IgnoreNormalsForChartDetection: 0
  m_ImportantGI: 0
  m_StitchLightmapSeams: 1
  m_SelectedEditorRenderState: 3
  m_MinimumChartSize: 4
  m_AutoUVMaxDistance: 0.5
  m_AutoUVMaxAngle: 89
  m_LightmapParameters: {fileID: 0}
  m_SortingLayerID: 0
  m_SortingLayer: 0
  m_SortingOrder: 0
  m_AdditionalVertexStreams: {fileID: 0}
--- !u!1 &8397462235754238418
GameObject:
  m_ObjectHideFlags: 0
  m_CorrespondingSourceObject: {fileID: 0}
  m_PrefabInstance: {fileID: 0}
  m_PrefabAsset: {fileID: 0}
  serializedVersion: 6
  m_Component:
  - component: {fileID: 8982338388315202330}
  - component: {fileID: 8731501901720154717}
  - component: {fileID: 4907214515068745264}
  m_Layer: 6
  m_Name: Imp_WeaponR
  m_TagString: Untagged
  m_Icon: {fileID: 0}
  m_NavMeshLayer: 0
  m_StaticEditorFlags: 0
  m_IsActive: 0
--- !u!4 &8982338388315202330
Transform:
  m_ObjectHideFlags: 0
  m_CorrespondingSourceObject: {fileID: 0}
  m_PrefabInstance: {fileID: 0}
  m_PrefabAsset: {fileID: 0}
  m_GameObject: {fileID: 8397462235754238418}
  m_LocalRotation: {x: -0.00000006657903, y: 4.432767e-15, z: -0.00000006657903, w: 1}
  m_LocalPosition: {x: 37.481834, y: -14.9863205, z: 6.1115265}
  m_LocalScale: {x: 99.999985, y: 99.99999, z: 99.99997}
  m_Children: []
  m_Father: {fileID: 7104403373540100095}
  m_RootOrder: 3
  m_LocalEulerAnglesHint: {x: 0, y: 0, z: 0}
--- !u!33 &8731501901720154717
MeshFilter:
  m_ObjectHideFlags: 0
  m_CorrespondingSourceObject: {fileID: 0}
  m_PrefabInstance: {fileID: 0}
  m_PrefabAsset: {fileID: 0}
  m_GameObject: {fileID: 8397462235754238418}
  m_Mesh: {fileID: -3732999278558277534, guid: 2115c4661f55eff45a5a0f91fc0a12f0, type: 3}
--- !u!23 &4907214515068745264
MeshRenderer:
  m_ObjectHideFlags: 0
  m_CorrespondingSourceObject: {fileID: 0}
  m_PrefabInstance: {fileID: 0}
  m_PrefabAsset: {fileID: 0}
  m_GameObject: {fileID: 8397462235754238418}
  m_Enabled: 1
  m_CastShadows: 1
  m_ReceiveShadows: 1
  m_DynamicOccludee: 1
  m_MotionVectors: 1
  m_LightProbeUsage: 1
  m_ReflectionProbeUsage: 1
  m_RayTracingMode: 2
  m_RayTraceProcedural: 0
  m_RenderingLayerMask: 1
  m_RendererPriority: 0
  m_Materials:
  - {fileID: 4635996913583422251, guid: 2115c4661f55eff45a5a0f91fc0a12f0, type: 3}
  m_StaticBatchInfo:
    firstSubMesh: 0
    subMeshCount: 0
  m_StaticBatchRoot: {fileID: 0}
  m_ProbeAnchor: {fileID: 0}
  m_LightProbeVolumeOverride: {fileID: 0}
  m_ScaleInLightmap: 1
  m_ReceiveGI: 1
  m_PreserveUVs: 0
  m_IgnoreNormalsForChartDetection: 0
  m_ImportantGI: 0
  m_StitchLightmapSeams: 1
  m_SelectedEditorRenderState: 3
  m_MinimumChartSize: 4
  m_AutoUVMaxDistance: 0.5
  m_AutoUVMaxAngle: 89
  m_LightmapParameters: {fileID: 0}
  m_SortingLayerID: 0
  m_SortingLayer: 0
  m_SortingOrder: 0
  m_AdditionalVertexStreams: {fileID: 0}
--- !u!1 &8688334555175241679
GameObject:
  m_ObjectHideFlags: 0
  m_CorrespondingSourceObject: {fileID: 0}
  m_PrefabInstance: {fileID: 0}
  m_PrefabAsset: {fileID: 0}
  serializedVersion: 6
  m_Component:
  - component: {fileID: 822713209257584267}
  - component: {fileID: 2275657949139613477}
  m_Layer: 6
  m_Name: Boss_Cape
  m_TagString: Untagged
  m_Icon: {fileID: 0}
  m_NavMeshLayer: 0
  m_StaticEditorFlags: 0
  m_IsActive: 1
--- !u!4 &822713209257584267
Transform:
  m_ObjectHideFlags: 0
  m_CorrespondingSourceObject: {fileID: 0}
  m_PrefabInstance: {fileID: 0}
  m_PrefabAsset: {fileID: 0}
  m_GameObject: {fileID: 8688334555175241679}
  m_LocalRotation: {x: -2.6934462e-25, y: 4.32978e-17, z: -0.7071067, w: 0.7071068}
  m_LocalPosition: {x: 0.000000014305114, y: 0.7420517, z: -0.42274573}
  m_LocalScale: {x: 0.01, y: 0.01, z: 0.01}
  m_Children: []
  m_Father: {fileID: 6170428688339538316}
  m_RootOrder: 1
  m_LocalEulerAnglesHint: {x: 0, y: 0, z: 0}
--- !u!137 &2275657949139613477
SkinnedMeshRenderer:
  m_ObjectHideFlags: 0
  m_CorrespondingSourceObject: {fileID: 0}
  m_PrefabInstance: {fileID: 0}
  m_PrefabAsset: {fileID: 0}
  m_GameObject: {fileID: 8688334555175241679}
  m_Enabled: 1
  m_CastShadows: 1
  m_ReceiveShadows: 1
  m_DynamicOccludee: 1
  m_MotionVectors: 1
  m_LightProbeUsage: 1
  m_ReflectionProbeUsage: 1
  m_RayTracingMode: 3
  m_RayTraceProcedural: 0
  m_RenderingLayerMask: 1
  m_RendererPriority: 0
  m_Materials:
  - {fileID: 2100000, guid: b1c69213cc9aee34d96c07efb32c22d3, type: 2}
  m_StaticBatchInfo:
    firstSubMesh: 0
    subMeshCount: 0
  m_StaticBatchRoot: {fileID: 0}
  m_ProbeAnchor: {fileID: 0}
  m_LightProbeVolumeOverride: {fileID: 0}
  m_ScaleInLightmap: 1
  m_ReceiveGI: 1
  m_PreserveUVs: 0
  m_IgnoreNormalsForChartDetection: 0
  m_ImportantGI: 0
  m_StitchLightmapSeams: 1
  m_SelectedEditorRenderState: 3
  m_MinimumChartSize: 4
  m_AutoUVMaxDistance: 0.5
  m_AutoUVMaxAngle: 89
  m_LightmapParameters: {fileID: 0}
  m_SortingLayerID: 0
  m_SortingLayer: 0
  m_SortingOrder: 0
  serializedVersion: 2
  m_Quality: 0
  m_UpdateWhenOffscreen: 0
  m_SkinnedMotionVectors: 1
  m_Mesh: {fileID: -3086452536160066571, guid: 2115c4661f55eff45a5a0f91fc0a12f0, type: 3}
  m_Bones:
  - {fileID: 8177984667493053725}
  - {fileID: 4413003918270438739}
  - {fileID: 2724091267328437411}
  m_BlendShapeWeights: []
  m_RootBone: {fileID: 2724091267328437411}
  m_AABB:
    m_Center: {x: -40.937424, y: -15.693435, z: -0.000011444092}
    m_Extent: {x: 45.15367, y: 43.451042, z: 46.808598}
  m_DirtyAABB: 0
--- !u!1 &9080214680554043463
GameObject:
  m_ObjectHideFlags: 0
  m_CorrespondingSourceObject: {fileID: 0}
  m_PrefabInstance: {fileID: 0}
  m_PrefabAsset: {fileID: 0}
  serializedVersion: 6
  m_Component:
  - component: {fileID: 6134545116766567854}
  m_Layer: 6
  m_Name: Head_Parent_Imp
  m_TagString: Untagged
  m_Icon: {fileID: 0}
  m_NavMeshLayer: 0
  m_StaticEditorFlags: 0
  m_IsActive: 0
--- !u!4 &6134545116766567854
Transform:
  m_ObjectHideFlags: 0
  m_CorrespondingSourceObject: {fileID: 0}
  m_PrefabInstance: {fileID: 0}
  m_PrefabAsset: {fileID: 0}
  m_GameObject: {fileID: 9080214680554043463}
  m_LocalRotation: {x: -0.000013298391, y: 0, z: -0, w: 1}
  m_LocalPosition: {x: 0.00000023841858, y: -99.32224, z: 0.0026338696}
  m_LocalScale: {x: 1, y: 1, z: 1}
  m_Children:
  - {fileID: 7359496954339324297}
  - {fileID: 3392487587337284542}
  - {fileID: 2719941738589329814}
  - {fileID: 4387496127761770670}
  m_Father: {fileID: 1363468141647399746}
  m_RootOrder: 2
  m_LocalEulerAnglesHint: {x: 0, y: 0, z: 0}<|MERGE_RESOLUTION|>--- conflicted
+++ resolved
@@ -2000,10 +2000,10 @@
   m_ClientVisualsAnimator: {fileID: 234724737205816310}
   m_CharacterSwapper: {fileID: 0}
   m_VisualizationConfiguration: {fileID: 11400000, guid: 9504973cdecd65749889771972fa0117, type: 2}
-<<<<<<< HEAD
-=======
   m_RuntimeObjectsParent: {fileID: 11400000, guid: deda38c596e7fbd4386b9d8f9b7bb4b5, type: 2}
->>>>>>> bd41772d
+  TargetReticule: {fileID: 0}
+  ReticuleFriendlyMat: {fileID: 0}
+  ReticuleHostileMat: {fileID: 0}
 --- !u!114 &4538447335436592133
 MonoBehaviour:
   m_ObjectHideFlags: 0
@@ -2023,7 +2023,6 @@
     m_Prefab: {fileID: -1433333703484781611, guid: 1333b84cd80da3e4a820009415068d44, type: 3}
     m_PrefabSpawnDelaySeconds: 0
     m_PrefabCanBeAbortedUntilSecs: 0
-<<<<<<< HEAD
     m_PrefabParent: {fileID: 1363468141647399746}
     m_PrefabParentOffset: {x: 18, y: 76, z: 42.6}
     m_DeParentPrefab: 0
@@ -2040,12 +2039,6 @@
     m_PrefabParentOffset: {x: -18, y: 76, z: 42.6}
     m_DeParentPrefab: 0
     m_SoundEffect: {fileID: 0}
-=======
-    m_PrefabParent: {fileID: 0}
-    m_PrefabParentOffset: {x: 0, y: 0, z: 0}
-    m_DeParentPrefab: 0
-    m_SoundEffect: {fileID: 8300000, guid: a3d48c8599f0d584abc8ea603587d496, type: 3}
->>>>>>> bd41772d
     m_SoundStartDelaySeconds: 0
     m_VolumeMultiplier: 1
     m_LoopSound: 0
@@ -2057,11 +2050,7 @@
     m_PrefabParent: {fileID: 0}
     m_PrefabParentOffset: {x: 0, y: 0, z: 0}
     m_DeParentPrefab: 0
-<<<<<<< HEAD
     m_SoundEffect: {fileID: 8300000, guid: c3e8f5c27c9662f44a412e4c44c74f6a, type: 3}
-=======
-    m_SoundEffect: {fileID: 8300000, guid: 263888c6e986c944d80c59c3ac332ba1, type: 3}
->>>>>>> bd41772d
     m_SoundStartDelaySeconds: 0
     m_VolumeMultiplier: 1
     m_LoopSound: 0
@@ -2073,11 +2062,7 @@
     m_PrefabParent: {fileID: 0}
     m_PrefabParentOffset: {x: 0, y: 0, z: 0}
     m_DeParentPrefab: 0
-<<<<<<< HEAD
     m_SoundEffect: {fileID: 8300000, guid: 952f8ac853b2bcb4b9369d4f08ee33ef, type: 3}
-=======
-    m_SoundEffect: {fileID: 8300000, guid: 87cdf94f9ac5ef541b45ebaa3d8bf7aa, type: 3}
->>>>>>> bd41772d
     m_SoundStartDelaySeconds: 0
     m_VolumeMultiplier: 1
     m_LoopSound: 1
