--- conflicted
+++ resolved
@@ -232,11 +232,8 @@
   - {fileID: 5355783542964773244}
   - {fileID: 409269881}
   - {fileID: 1861090270400447367}
-<<<<<<< HEAD
+  - {fileID: 347284043}
   - {fileID: 1110954318183479886}
-=======
-  - {fileID: 347284043}
->>>>>>> 944461d5
   m_Father: {fileID: 0}
   m_RootOrder: 0
   m_LocalEulerAnglesHint: {x: 0, y: 0, z: 0}
@@ -280,40 +277,48 @@
     - PostGame
     - Startup
     AllowRuntimeSceneChanges: 1
-    PlayerPrefab: {fileID: 4927145850774787080, guid: 1d3f5528d25661949890bcd7f47fe81a, type: 3}
+    PlayerPrefab: {fileID: 4927145850774787080, guid: 1d3f5528d25661949890bcd7f47fe81a,
+      type: 3}
     NetworkPrefabs:
     - Override: 0
-      Prefab: {fileID: 6009713983291384756, guid: 8237adf32a9b6de4892e6febe6b4bdef, type: 3}
-      SourcePrefabToOverride: {fileID: 0}
-      SourceHashToOverride: 0
-      OverridingTargetPrefab: {fileID: 0}
-    - Override: 0
-      Prefab: {fileID: 3713729372785093424, guid: 6cdd52f1fa2ed34469a487ae6477eded, type: 3}
-      SourcePrefabToOverride: {fileID: 0}
-      SourceHashToOverride: 0
-      OverridingTargetPrefab: {fileID: 0}
-    - Override: 0
-      Prefab: {fileID: 3688950541947916333, guid: 365e94337fd10fe4ebde1906df413ac7, type: 3}
-      SourcePrefabToOverride: {fileID: 0}
-      SourceHashToOverride: 0
-      OverridingTargetPrefab: {fileID: 0}
-    - Override: 0
-      Prefab: {fileID: 2842198241268549130, guid: 30c420f004b8f6445ad2bdb2addb234a, type: 3}
-      SourcePrefabToOverride: {fileID: 0}
-      SourceHashToOverride: 0
-      OverridingTargetPrefab: {fileID: 0}
-    - Override: 0
-      Prefab: {fileID: 2842198241268549130, guid: 7e3b8103f5622f64fa677352730f295c, type: 3}
-      SourcePrefabToOverride: {fileID: 0}
-      SourceHashToOverride: 0
-      OverridingTargetPrefab: {fileID: 0}
-    - Override: 0
-      Prefab: {fileID: 2842198241268549130, guid: 411974b75a8b43d4e9b3c9069a5067fb, type: 3}
-      SourcePrefabToOverride: {fileID: 0}
-      SourceHashToOverride: 0
-      OverridingTargetPrefab: {fileID: 0}
-    - Override: 0
-      Prefab: {fileID: 2842198241268549130, guid: 0251e08eeed89e844a8527b3a7874cc2, type: 3}
+      Prefab: {fileID: 6009713983291384756, guid: 8237adf32a9b6de4892e6febe6b4bdef,
+        type: 3}
+      SourcePrefabToOverride: {fileID: 0}
+      SourceHashToOverride: 0
+      OverridingTargetPrefab: {fileID: 0}
+    - Override: 0
+      Prefab: {fileID: 3713729372785093424, guid: 6cdd52f1fa2ed34469a487ae6477eded,
+        type: 3}
+      SourcePrefabToOverride: {fileID: 0}
+      SourceHashToOverride: 0
+      OverridingTargetPrefab: {fileID: 0}
+    - Override: 0
+      Prefab: {fileID: 3688950541947916333, guid: 365e94337fd10fe4ebde1906df413ac7,
+        type: 3}
+      SourcePrefabToOverride: {fileID: 0}
+      SourceHashToOverride: 0
+      OverridingTargetPrefab: {fileID: 0}
+    - Override: 0
+      Prefab: {fileID: 2842198241268549130, guid: 30c420f004b8f6445ad2bdb2addb234a,
+        type: 3}
+      SourcePrefabToOverride: {fileID: 0}
+      SourceHashToOverride: 0
+      OverridingTargetPrefab: {fileID: 0}
+    - Override: 0
+      Prefab: {fileID: 2842198241268549130, guid: 7e3b8103f5622f64fa677352730f295c,
+        type: 3}
+      SourcePrefabToOverride: {fileID: 0}
+      SourceHashToOverride: 0
+      OverridingTargetPrefab: {fileID: 0}
+    - Override: 0
+      Prefab: {fileID: 2842198241268549130, guid: 411974b75a8b43d4e9b3c9069a5067fb,
+        type: 3}
+      SourcePrefabToOverride: {fileID: 0}
+      SourceHashToOverride: 0
+      OverridingTargetPrefab: {fileID: 0}
+    - Override: 0
+      Prefab: {fileID: 2842198241268549130, guid: 0251e08eeed89e844a8527b3a7874cc2,
+        type: 3}
       SourcePrefabToOverride: {fileID: 0}
       SourceHashToOverride: 0
       OverridingTargetPrefab: {fileID: 0}
