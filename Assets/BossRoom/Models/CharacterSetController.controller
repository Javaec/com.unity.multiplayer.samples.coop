%YAML 1.1
%TAG !u! tag:unity3d.com,2011:
--- !u!1102 &-9059899351118470251
AnimatorState:
  serializedVersion: 6
  m_ObjectHideFlags: 1
  m_CorrespondingSourceObject: {fileID: 0}
  m_PrefabInstance: {fileID: 0}
  m_PrefabAsset: {fileID: 0}
  m_Name: Nothing
  m_Speed: 1
  m_CycleOffset: 0
  m_Transitions:
  - {fileID: -6270680072761177303}
  m_StateMachineBehaviours: []
  m_Position: {x: 50, y: 50, z: 0}
  m_IKOnFeet: 0
  m_WriteDefaultValues: 1
  m_Mirror: 0
  m_SpeedParameterActive: 0
  m_MirrorParameterActive: 0
  m_CycleOffsetParameterActive: 0
  m_TimeParameterActive: 0
  m_Motion: {fileID: 0}
  m_Tag: 
  m_SpeedParameter: 
  m_MirrorParameter: 
  m_CycleOffsetParameter: 
  m_TimeParameter: 
--- !u!206 &-8988982740543935465
BlendTree:
  m_ObjectHideFlags: 1
  m_CorrespondingSourceObject: {fileID: 0}
  m_PrefabInstance: {fileID: 0}
  m_PrefabAsset: {fileID: 0}
  m_Name: Blend Tree
  m_Childs:
  - serializedVersion: 2
    m_Motion: {fileID: 1827226128182048838, guid: 2115c4661f55eff45a5a0f91fc0a12f0, type: 3}
    m_Threshold: 0
    m_Position: {x: 0, y: 0}
    m_TimeScale: 1
    m_CycleOffset: 0
    m_DirectBlendParameter: Blend
    m_Mirror: 0
  - serializedVersion: 2
    m_Motion: {fileID: -3419257869308726280, guid: 2115c4661f55eff45a5a0f91fc0a12f0, type: 3}
    m_Threshold: 0.5
    m_Position: {x: 0, y: 0}
    m_TimeScale: 1
    m_CycleOffset: 0
    m_DirectBlendParameter: Blend
    m_Mirror: 0
  - serializedVersion: 2
    m_Motion: {fileID: 6200578666267062213, guid: 2115c4661f55eff45a5a0f91fc0a12f0, type: 3}
    m_Threshold: 1
    m_Position: {x: 0, y: 0}
    m_TimeScale: 1
    m_CycleOffset: 0
    m_DirectBlendParameter: Blend
    m_Mirror: 0
  m_BlendParameter: Speed
  m_BlendParameterY: Blend
  m_MinThreshold: 0
  m_MaxThreshold: 1
  m_UseAutomaticThresholds: 1
  m_NormalizedBlendValues: 0
  m_BlendType: 0
--- !u!206 &-8142562342497625493
BlendTree:
  m_ObjectHideFlags: 1
  m_CorrespondingSourceObject: {fileID: 0}
  m_PrefabInstance: {fileID: 0}
  m_PrefabAsset: {fileID: 0}
  m_Name: BlendTree
  m_Childs: []
  m_BlendParameter: Blend
  m_BlendParameterY: Blend
  m_MinThreshold: 0
  m_MaxThreshold: 1
  m_UseAutomaticThresholds: 1
  m_NormalizedBlendValues: 0
  m_BlendType: 0
<<<<<<< HEAD
=======
--- !u!1102 &-7547485152901491539
AnimatorState:
  serializedVersion: 6
  m_ObjectHideFlags: 1
  m_CorrespondingSourceObject: {fileID: 0}
  m_PrefabInstance: {fileID: 0}
  m_PrefabAsset: {fileID: 0}
  m_Name: Fall Down
  m_Speed: 1
  m_CycleOffset: 0
  m_Transitions:
  - {fileID: 5579816715067545514}
  m_StateMachineBehaviours: []
  m_Position: {x: 50, y: 50, z: 0}
  m_IKOnFeet: 0
  m_WriteDefaultValues: 1
  m_Mirror: 0
  m_SpeedParameterActive: 0
  m_MirrorParameterActive: 0
  m_CycleOffsetParameterActive: 0
  m_TimeParameterActive: 0
  m_Motion: {fileID: -1504929105726005784, guid: 2115c4661f55eff45a5a0f91fc0a12f0, type: 3}
  m_Tag: 
  m_SpeedParameter: 
  m_MirrorParameter: 
  m_CycleOffsetParameter: 
  m_TimeParameter: 
>>>>>>> 144260b0
--- !u!1102 &-7345246596832709857
AnimatorState:
  serializedVersion: 6
  m_ObjectHideFlags: 1
  m_CorrespondingSourceObject: {fileID: 0}
  m_PrefabInstance: {fileID: 0}
  m_PrefabAsset: {fileID: 0}
<<<<<<< HEAD
  m_Name: HitReact1
=======
  m_Name: HitReact
>>>>>>> 144260b0
  m_Speed: 1
  m_CycleOffset: 0
  m_Transitions:
  - {fileID: 4957634337843930872}
  m_StateMachineBehaviours: []
  m_Position: {x: 50, y: 50, z: 0}
  m_IKOnFeet: 0
  m_WriteDefaultValues: 1
  m_Mirror: 0
  m_SpeedParameterActive: 0
  m_MirrorParameterActive: 0
  m_CycleOffsetParameterActive: 0
  m_TimeParameterActive: 0
  m_Motion: {fileID: 7894786494464805379, guid: 2115c4661f55eff45a5a0f91fc0a12f0, type: 3}
  m_Tag: 
  m_SpeedParameter: 
  m_MirrorParameter: 
  m_CycleOffsetParameter: 
  m_TimeParameter: 
<<<<<<< HEAD
--- !u!1101 &-6270680072761177303
=======
--- !u!1101 &-6735739854590397019
AnimatorStateTransition:
  m_ObjectHideFlags: 1
  m_CorrespondingSourceObject: {fileID: 0}
  m_PrefabInstance: {fileID: 0}
  m_PrefabAsset: {fileID: 0}
  m_Name: 
  m_Conditions: []
  m_DstStateMachine: {fileID: 0}
  m_DstState: {fileID: -3516404760485336223}
  m_Solo: 0
  m_Mute: 0
  m_IsExit: 0
  serializedVersion: 3
  m_TransitionDuration: 0.25
  m_TransitionOffset: 0
  m_ExitTime: 0.75
  m_HasExitTime: 1
  m_HasFixedDuration: 1
  m_InterruptionSource: 0
  m_OrderedInterruption: 1
  m_CanTransitionToSelf: 1
--- !u!1101 &-6270680072761177303
AnimatorStateTransition:
  m_ObjectHideFlags: 1
  m_CorrespondingSourceObject: {fileID: 0}
  m_PrefabInstance: {fileID: 0}
  m_PrefabAsset: {fileID: 0}
  m_Name: 
  m_Conditions:
  - m_ConditionMode: 1
    m_ConditionEvent: BeginHitReact
    m_EventTreshold: 0
  m_DstStateMachine: {fileID: 0}
  m_DstState: {fileID: -7345246596832709857}
  m_Solo: 0
  m_Mute: 0
  m_IsExit: 0
  serializedVersion: 3
  m_TransitionDuration: 0
  m_TransitionOffset: 0
  m_ExitTime: 2.5632382e-10
  m_HasExitTime: 1
  m_HasFixedDuration: 1
  m_InterruptionSource: 0
  m_OrderedInterruption: 1
  m_CanTransitionToSelf: 1
--- !u!1101 &-5808022421118276268
AnimatorStateTransition:
  m_ObjectHideFlags: 1
  m_CorrespondingSourceObject: {fileID: 0}
  m_PrefabInstance: {fileID: 0}
  m_PrefabAsset: {fileID: 0}
  m_Name: 
  m_Conditions:
  - m_ConditionMode: 1
    m_ConditionEvent: BeginHitReact
    m_EventTreshold: 0
  m_DstStateMachine: {fileID: 0}
  m_DstState: {fileID: 0}
  m_Solo: 0
  m_Mute: 0
  m_IsExit: 0
  serializedVersion: 3
  m_TransitionDuration: 0.25
  m_TransitionOffset: 0
  m_ExitTime: 0.75
  m_HasExitTime: 1
  m_HasFixedDuration: 1
  m_InterruptionSource: 0
  m_OrderedInterruption: 1
  m_CanTransitionToSelf: 1
--- !u!1101 &-5603320215398779609
>>>>>>> 144260b0
AnimatorStateTransition:
  m_ObjectHideFlags: 1
  m_CorrespondingSourceObject: {fileID: 0}
  m_PrefabInstance: {fileID: 0}
  m_PrefabAsset: {fileID: 0}
  m_Name: 
  m_Conditions:
  - m_ConditionMode: 1
    m_ConditionEvent: HitReact1
    m_EventTreshold: 0
  m_DstStateMachine: {fileID: 0}
  m_DstState: {fileID: -7345246596832709857}
  m_Solo: 0
  m_Mute: 0
  m_IsExit: 0
  serializedVersion: 3
  m_TransitionDuration: 0
  m_TransitionOffset: 0
  m_ExitTime: 2.5632382e-10
  m_HasExitTime: 0
  m_HasFixedDuration: 1
  m_InterruptionSource: 0
  m_OrderedInterruption: 1
  m_CanTransitionToSelf: 1
--- !u!1101 &-5808022421118276268
AnimatorStateTransition:
  m_ObjectHideFlags: 1
  m_CorrespondingSourceObject: {fileID: 0}
  m_PrefabInstance: {fileID: 0}
  m_PrefabAsset: {fileID: 0}
  m_Name: 
  m_Conditions:
  - m_ConditionMode: 1
    m_ConditionEvent: BeginHitReact
    m_EventTreshold: 0
  m_DstStateMachine: {fileID: 0}
  m_DstState: {fileID: 0}
  m_Solo: 0
  m_Mute: 0
  m_IsExit: 0
  serializedVersion: 3
  m_TransitionDuration: 0.25
  m_TransitionOffset: 0
  m_ExitTime: 0.75
  m_HasExitTime: 1
  m_HasFixedDuration: 1
  m_InterruptionSource: 0
  m_OrderedInterruption: 1
  m_CanTransitionToSelf: 1
--- !u!1101 &-5603320215398779609
AnimatorStateTransition:
  m_ObjectHideFlags: 1
  m_CorrespondingSourceObject: {fileID: 0}
  m_PrefabInstance: {fileID: 0}
  m_PrefabAsset: {fileID: 0}
  m_Name: 
  m_Conditions:
  - m_ConditionMode: 1
    m_ConditionEvent: Attack1
    m_EventTreshold: 0
  m_DstStateMachine: {fileID: 0}
  m_DstState: {fileID: 6299315480180736668}
  m_Solo: 0
  m_Mute: 0
  m_IsExit: 0
  serializedVersion: 3
  m_TransitionDuration: 0.0000000037252903
  m_TransitionOffset: 0
  m_ExitTime: 0.016478343
  m_HasExitTime: 0
  m_HasFixedDuration: 1
  m_InterruptionSource: 0
  m_OrderedInterruption: 1
  m_CanTransitionToSelf: 1
--- !u!1101 &-3576141394984483750
AnimatorStateTransition:
  m_ObjectHideFlags: 1
  m_CorrespondingSourceObject: {fileID: 0}
  m_PrefabInstance: {fileID: 0}
  m_PrefabAsset: {fileID: 0}
  m_Name: 
  m_Conditions: []
  m_DstStateMachine: {fileID: 0}
  m_DstState: {fileID: -1068572555509609370}
  m_Solo: 0
  m_Mute: 0
  m_IsExit: 0
  serializedVersion: 3
  m_TransitionDuration: 0.25
  m_TransitionOffset: 0
  m_ExitTime: 0.75
  m_HasExitTime: 1
  m_HasFixedDuration: 1
  m_InterruptionSource: 0
  m_OrderedInterruption: 1
  m_CanTransitionToSelf: 1
--- !u!1102 &-3516404760485336223
AnimatorState:
  serializedVersion: 6
  m_ObjectHideFlags: 1
  m_CorrespondingSourceObject: {fileID: 0}
  m_PrefabInstance: {fileID: 0}
  m_PrefabAsset: {fileID: 0}
  m_Name: WalkRun
  m_Speed: 1
  m_CycleOffset: 0
  m_Transitions:
  - {fileID: 8427159825030150999}
  - {fileID: 4924297452976420476}
  - {fileID: -2323244736882414019}
  m_StateMachineBehaviours: []
  m_Position: {x: 50, y: 50, z: 0}
  m_IKOnFeet: 0
  m_WriteDefaultValues: 1
  m_Mirror: 0
  m_SpeedParameterActive: 0
  m_MirrorParameterActive: 0
  m_CycleOffsetParameterActive: 0
  m_TimeParameterActive: 0
  m_Motion: {fileID: -8988982740543935465}
  m_Tag: 
  m_SpeedParameter: 
  m_MirrorParameter: 
  m_CycleOffsetParameter: 
  m_TimeParameter: 
--- !u!206 &-2485547222415692489
BlendTree:
  m_ObjectHideFlags: 1
  m_CorrespondingSourceObject: {fileID: 0}
  m_PrefabInstance: {fileID: 0}
  m_PrefabAsset: {fileID: 0}
  m_Name: BlendTree
  m_Childs: []
  m_BlendParameter: Blend
  m_BlendParameterY: Blend
  m_MinThreshold: 0
  m_MaxThreshold: 1
  m_UseAutomaticThresholds: 1
  m_NormalizedBlendValues: 0
  m_BlendType: 0
--- !u!1101 &-2323244736882414019
AnimatorStateTransition:
  m_ObjectHideFlags: 1
  m_CorrespondingSourceObject: {fileID: 0}
  m_PrefabInstance: {fileID: 0}
  m_PrefabAsset: {fileID: 0}
  m_Name: 
  m_Conditions:
  - m_ConditionMode: 1
    m_ConditionEvent: BeginRevive
    m_EventTreshold: 0
  m_DstStateMachine: {fileID: 0}
  m_DstState: {fileID: 8314685060882719794}
  m_Solo: 0
  m_Mute: 0
  m_IsExit: 0
  serializedVersion: 3
  m_TransitionDuration: 0.25
  m_TransitionOffset: 0
  m_ExitTime: 0.7413794
  m_HasExitTime: 0
  m_HasFixedDuration: 1
  m_InterruptionSource: 0
  m_OrderedInterruption: 1
  m_CanTransitionToSelf: 1
--- !u!1101 &-2134875305200649429
AnimatorStateTransition:
  m_ObjectHideFlags: 1
  m_CorrespondingSourceObject: {fileID: 0}
  m_PrefabInstance: {fileID: 0}
  m_PrefabAsset: {fileID: 0}
  m_Name: 
  m_Conditions: []
  m_DstStateMachine: {fileID: 0}
  m_DstState: {fileID: 0}
  m_Solo: 0
  m_Mute: 0
  m_IsExit: 1
  serializedVersion: 3
  m_TransitionDuration: 0.25
  m_TransitionOffset: 0
  m_ExitTime: 0.8125
  m_HasExitTime: 1
  m_HasFixedDuration: 1
  m_InterruptionSource: 0
  m_OrderedInterruption: 1
  m_CanTransitionToSelf: 1
--- !u!1101 &-1777038757504527503
AnimatorStateTransition:
  m_ObjectHideFlags: 1
  m_CorrespondingSourceObject: {fileID: 0}
  m_PrefabInstance: {fileID: 0}
  m_PrefabAsset: {fileID: 0}
  m_Name: 
  m_Conditions: []
  m_DstStateMachine: {fileID: 0}
  m_DstState: {fileID: -3516404760485336223}
  m_Solo: 0
  m_Mute: 0
  m_IsExit: 0
  serializedVersion: 3
  m_TransitionDuration: 0.25
  m_TransitionOffset: 0
  m_ExitTime: 0.75
  m_HasExitTime: 1
  m_HasFixedDuration: 1
  m_InterruptionSource: 0
  m_OrderedInterruption: 1
  m_CanTransitionToSelf: 1
--- !u!1102 &-1068572555509609370
AnimatorState:
  serializedVersion: 6
  m_ObjectHideFlags: 1
  m_CorrespondingSourceObject: {fileID: 0}
  m_PrefabInstance: {fileID: 0}
  m_PrefabAsset: {fileID: 0}
  m_Name: NoAttack
  m_Speed: 1
  m_CycleOffset: 0
  m_Transitions:
  - {fileID: -5603320215398779609}
  m_StateMachineBehaviours: []
  m_Position: {x: 50, y: 50, z: 0}
  m_IKOnFeet: 0
  m_WriteDefaultValues: 1
  m_Mirror: 0
  m_SpeedParameterActive: 0
  m_MirrorParameterActive: 0
  m_CycleOffsetParameterActive: 0
  m_TimeParameterActive: 0
  m_Motion: {fileID: 0}
  m_Tag: 
  m_SpeedParameter: 
  m_MirrorParameter: 
  m_CycleOffsetParameter: 
  m_TimeParameter: 
--- !u!1107 &-881976854541045011
AnimatorStateMachine:
  serializedVersion: 6
  m_ObjectHideFlags: 1
  m_CorrespondingSourceObject: {fileID: 0}
  m_PrefabInstance: {fileID: 0}
  m_PrefabAsset: {fileID: 0}
  m_Name: Fall Down
  m_ChildStates:
  - serializedVersion: 1
    m_State: {fileID: -3516404760485336223}
    m_Position: {x: 180, y: 150, z: 0}
  - serializedVersion: 1
    m_State: {fileID: 8314685060882719794}
    m_Position: {x: 520, y: 200, z: 0}
  - serializedVersion: 1
    m_State: {fileID: 5803934921609956400}
    m_Position: {x: 60, y: 340, z: 0}
  - serializedVersion: 1
    m_State: {fileID: 6995031694560656813}
    m_Position: {x: 350, y: 320, z: 0}
  - serializedVersion: 1
    m_State: {fileID: -7547485152901491539}
    m_Position: {x: -30, y: 240, z: 0}
  m_ChildStateMachines: []
  m_AnyStateTransitions: []
  m_EntryTransitions: []
  m_StateMachineTransitions: {}
  m_StateMachineBehaviours: []
  m_AnyStatePosition: {x: 400, y: 20, z: 0}
  m_EntryPosition: {x: 120, y: 20, z: 0}
  m_ExitPosition: {x: 490, y: 390, z: 0}
  m_ParentStateMachinePosition: {x: 800, y: 20, z: 0}
  m_DefaultState: {fileID: -3516404760485336223}
--- !u!91 &9100000
AnimatorController:
  m_ObjectHideFlags: 0
  m_CorrespondingSourceObject: {fileID: 0}
  m_PrefabInstance: {fileID: 0}
  m_PrefabAsset: {fileID: 0}
  m_Name: CharacterSetController
  serializedVersion: 5
  m_AnimatorParameters:
  - m_Name: ForwardMovement
    m_Type: 3
    m_DefaultFloat: 0
    m_DefaultInt: 0
    m_DefaultBool: 0
    m_Controller: {fileID: 0}
  - m_Name: Speed
    m_Type: 1
    m_DefaultFloat: 0
    m_DefaultInt: 0
    m_DefaultBool: 0
    m_Controller: {fileID: 0}
  - m_Name: Attack1
    m_Type: 9
    m_DefaultFloat: 0
    m_DefaultInt: 0
    m_DefaultBool: 0
    m_Controller: {fileID: 0}
  - m_Name: HitReact1
    m_Type: 9
    m_DefaultFloat: 0
    m_DefaultInt: 0
    m_DefaultBool: 0
    m_Controller: {fileID: 0}
  - m_Name: BeginHitReact
    m_Type: 9
    m_DefaultFloat: 0
    m_DefaultInt: 0
    m_DefaultBool: 0
    m_Controller: {fileID: 0}
  - m_Name: FallDown
    m_Type: 9
    m_DefaultFloat: 0
    m_DefaultInt: 0
    m_DefaultBool: 0
    m_Controller: {fileID: 0}
  - m_Name: BeginRevive
    m_Type: 9
    m_DefaultFloat: 0
    m_DefaultInt: 0
    m_DefaultBool: 0
    m_Controller: {fileID: 0}
  - m_Name: Dead
    m_Type: 9
    m_DefaultFloat: 0
    m_DefaultInt: 0
    m_DefaultBool: 0
    m_Controller: {fileID: 0}
  - m_Name: StandUp
    m_Type: 9
    m_DefaultFloat: 0
    m_DefaultInt: 0
    m_DefaultBool: 0
    m_Controller: {fileID: 0}
  m_AnimatorLayers:
  - serializedVersion: 5
    m_Name: Base Layer
    m_StateMachine: {fileID: -881976854541045011}
    m_Mask: {fileID: 0}
    m_Motions: []
    m_Behaviours: []
    m_BlendingMode: 0
    m_SyncedLayerIndex: -1
    m_DefaultWeight: 0
    m_IKPass: 0
    m_SyncedLayerAffectsTiming: 0
    m_Controller: {fileID: 9100000}
  - serializedVersion: 5
    m_Name: Attacks
    m_StateMachine: {fileID: 8124319401456280373}
    m_Mask: {fileID: 31900000, guid: ecd32f7d18cc2ad4a9cdc919451abce5, type: 2}
    m_Motions: []
    m_Behaviours: []
    m_BlendingMode: 0
    m_SyncedLayerIndex: -1
    m_DefaultWeight: 1
    m_IKPass: 0
    m_SyncedLayerAffectsTiming: 0
    m_Controller: {fileID: 9100000}
  - serializedVersion: 5
    m_Name: HitReacts
    m_StateMachine: {fileID: 3532665691827284609}
    m_Mask: {fileID: 0}
    m_Motions: []
    m_Behaviours: []
    m_BlendingMode: 1
    m_SyncedLayerIndex: -1
    m_DefaultWeight: 1
    m_IKPass: 0
    m_SyncedLayerAffectsTiming: 0
    m_Controller: {fileID: 9100000}
--- !u!1107 &2782526268344220699
AnimatorStateMachine:
  serializedVersion: 6
  m_ObjectHideFlags: 1
  m_CorrespondingSourceObject: {fileID: 0}
  m_PrefabInstance: {fileID: 0}
  m_PrefabAsset: {fileID: 0}
  m_Name: New Layer
  m_ChildStates: []
  m_ChildStateMachines: []
  m_AnyStateTransitions: []
  m_EntryTransitions: []
  m_StateMachineTransitions: {}
  m_StateMachineBehaviours: []
  m_AnyStatePosition: {x: 50, y: 20, z: 0}
  m_EntryPosition: {x: 50, y: 120, z: 0}
  m_ExitPosition: {x: 800, y: 120, z: 0}
  m_ParentStateMachinePosition: {x: 800, y: 20, z: 0}
  m_DefaultState: {fileID: 0}
--- !u!1101 &3218047883308753838
AnimatorStateTransition:
  m_ObjectHideFlags: 1
  m_CorrespondingSourceObject: {fileID: 0}
  m_PrefabInstance: {fileID: 0}
  m_PrefabAsset: {fileID: 0}
  m_Name: 
  m_Conditions: []
  m_DstStateMachine: {fileID: 0}
  m_DstState: {fileID: 0}
  m_Solo: 0
  m_Mute: 0
  m_IsExit: 1
  serializedVersion: 3
  m_TransitionDuration: 0.25
  m_TransitionOffset: 0
  m_ExitTime: 0.8125
  m_HasExitTime: 1
  m_HasFixedDuration: 1
  m_InterruptionSource: 0
  m_OrderedInterruption: 1
  m_CanTransitionToSelf: 1
--- !u!1107 &3532665691827284609
AnimatorStateMachine:
  serializedVersion: 6
  m_ObjectHideFlags: 1
  m_CorrespondingSourceObject: {fileID: 0}
  m_PrefabInstance: {fileID: 0}
  m_PrefabAsset: {fileID: 0}
  m_Name: HitReacts
  m_ChildStates:
  - serializedVersion: 1
    m_State: {fileID: -9059899351118470251}
    m_Position: {x: 280, y: 70, z: 0}
  - serializedVersion: 1
    m_State: {fileID: -7345246596832709857}
<<<<<<< HEAD
    m_Position: {x: 280, y: -30, z: 0}
=======
    m_Position: {x: 290, y: -30, z: 0}
>>>>>>> 144260b0
  m_ChildStateMachines: []
  m_AnyStateTransitions: []
  m_EntryTransitions: []
  m_StateMachineTransitions: {}
  m_StateMachineBehaviours: []
  m_AnyStatePosition: {x: 50, y: 20, z: 0}
  m_EntryPosition: {x: 50, y: 120, z: 0}
  m_ExitPosition: {x: 800, y: 120, z: 0}
  m_ParentStateMachinePosition: {x: 800, y: 20, z: 0}
  m_DefaultState: {fileID: -9059899351118470251}
--- !u!1101 &4660115808215194994
AnimatorStateTransition:
  m_ObjectHideFlags: 1
  m_CorrespondingSourceObject: {fileID: 0}
  m_PrefabInstance: {fileID: 0}
  m_PrefabAsset: {fileID: 0}
  m_Name: 
  m_Conditions:
  - m_ConditionMode: 6
    m_ConditionEvent: AttackID
    m_EventTreshold: 1
  - m_ConditionMode: 1
    m_ConditionEvent: BeginAttack
    m_EventTreshold: 0
  m_DstStateMachine: {fileID: 0}
  m_DstState: {fileID: 6299315480180736668}
  m_Solo: 0
  m_Mute: 0
  m_IsExit: 0
  serializedVersion: 3
  m_TransitionDuration: 0.25
  m_TransitionOffset: 0
  m_ExitTime: 0.75
  m_HasExitTime: 0
  m_HasFixedDuration: 1
  m_InterruptionSource: 0
  m_OrderedInterruption: 1
  m_CanTransitionToSelf: 1
<<<<<<< HEAD
=======
--- !u!1101 &4924297452976420476
AnimatorStateTransition:
  m_ObjectHideFlags: 1
  m_CorrespondingSourceObject: {fileID: 0}
  m_PrefabInstance: {fileID: 0}
  m_PrefabAsset: {fileID: 0}
  m_Name: 
  m_Conditions:
  - m_ConditionMode: 1
    m_ConditionEvent: Dead
    m_EventTreshold: 0
  m_DstStateMachine: {fileID: 0}
  m_DstState: {fileID: 6995031694560656813}
  m_Solo: 0
  m_Mute: 0
  m_IsExit: 0
  serializedVersion: 3
  m_TransitionDuration: 0.25
  m_TransitionOffset: 0
  m_ExitTime: 0.7413794
  m_HasExitTime: 0
  m_HasFixedDuration: 1
  m_InterruptionSource: 0
  m_OrderedInterruption: 1
  m_CanTransitionToSelf: 1
>>>>>>> 144260b0
--- !u!1101 &4957634337843930872
AnimatorStateTransition:
  m_ObjectHideFlags: 1
  m_CorrespondingSourceObject: {fileID: 0}
  m_PrefabInstance: {fileID: 0}
  m_PrefabAsset: {fileID: 0}
  m_Name: 
  m_Conditions: []
  m_DstStateMachine: {fileID: 0}
  m_DstState: {fileID: -9059899351118470251}
  m_Solo: 0
  m_Mute: 0
  m_IsExit: 0
  serializedVersion: 3
  m_TransitionDuration: 0.25
  m_TransitionOffset: 0
  m_ExitTime: 0.5
  m_HasExitTime: 1
  m_HasFixedDuration: 1
  m_InterruptionSource: 0
  m_OrderedInterruption: 1
  m_CanTransitionToSelf: 1
<<<<<<< HEAD
=======
--- !u!1101 &5579816715067545514
AnimatorStateTransition:
  m_ObjectHideFlags: 1
  m_CorrespondingSourceObject: {fileID: 0}
  m_PrefabInstance: {fileID: 0}
  m_PrefabAsset: {fileID: 0}
  m_Name: 
  m_Conditions:
  - m_ConditionMode: 1
    m_ConditionEvent: StandUp
    m_EventTreshold: 0
  m_DstStateMachine: {fileID: 0}
  m_DstState: {fileID: 5803934921609956400}
  m_Solo: 0
  m_Mute: 0
  m_IsExit: 0
  serializedVersion: 3
  m_TransitionDuration: 0.25
  m_TransitionOffset: 0
  m_ExitTime: 0.87288135
  m_HasExitTime: 0
  m_HasFixedDuration: 1
  m_InterruptionSource: 0
  m_OrderedInterruption: 1
  m_CanTransitionToSelf: 1
>>>>>>> 144260b0
--- !u!1101 &5593412509193387231
AnimatorStateTransition:
  m_ObjectHideFlags: 1
  m_CorrespondingSourceObject: {fileID: 0}
  m_PrefabInstance: {fileID: 0}
  m_PrefabAsset: {fileID: 0}
  m_Name: 
  m_Conditions:
  - m_ConditionMode: 4
    m_ConditionEvent: ForwardMovement
    m_EventTreshold: 1
  m_DstStateMachine: {fileID: 0}
  m_DstState: {fileID: 0}
  m_Solo: 0
  m_Mute: 0
  m_IsExit: 0
  serializedVersion: 3
  m_TransitionDuration: 0.25
  m_TransitionOffset: 0
  m_ExitTime: 0.8125
  m_HasExitTime: 0
  m_HasFixedDuration: 1
  m_InterruptionSource: 0
  m_OrderedInterruption: 1
  m_CanTransitionToSelf: 1
--- !u!1102 &5803934921609956400
AnimatorState:
  serializedVersion: 6
  m_ObjectHideFlags: 1
  m_CorrespondingSourceObject: {fileID: 0}
  m_PrefabInstance: {fileID: 0}
  m_PrefabAsset: {fileID: 0}
  m_Name: Stand Up
  m_Speed: 1
  m_CycleOffset: 0
  m_Transitions:
  - {fileID: -6735739854590397019}
  m_StateMachineBehaviours: []
  m_Position: {x: 50, y: 50, z: 0}
  m_IKOnFeet: 0
  m_WriteDefaultValues: 1
  m_Mirror: 0
  m_SpeedParameterActive: 0
  m_MirrorParameterActive: 0
  m_CycleOffsetParameterActive: 0
  m_TimeParameterActive: 0
  m_Motion: {fileID: -2919142679728832081, guid: 2115c4661f55eff45a5a0f91fc0a12f0, type: 3}
  m_Tag: 
  m_SpeedParameter: 
  m_MirrorParameter: 
  m_CycleOffsetParameter: 
  m_TimeParameter: 
--- !u!1109 &6002482201662273439
AnimatorTransition:
  m_ObjectHideFlags: 1
  m_CorrespondingSourceObject: {fileID: 0}
  m_PrefabInstance: {fileID: 0}
  m_PrefabAsset: {fileID: 0}
  m_Name: 
  m_Conditions: []
  m_DstStateMachine: {fileID: 0}
  m_DstState: {fileID: 0}
  m_Solo: 0
  m_Mute: 0
  m_IsExit: 0
  serializedVersion: 1
--- !u!1102 &6299315480180736668
AnimatorState:
  serializedVersion: 6
  m_ObjectHideFlags: 1
  m_CorrespondingSourceObject: {fileID: 0}
  m_PrefabInstance: {fileID: 0}
  m_PrefabAsset: {fileID: 0}
  m_Name: Attack1
  m_Speed: 1
  m_CycleOffset: 0
  m_Transitions:
  - {fileID: -3576141394984483750}
  m_StateMachineBehaviours: []
  m_Position: {x: 50, y: 50, z: 0}
  m_IKOnFeet: 0
  m_WriteDefaultValues: 1
  m_Mirror: 0
  m_SpeedParameterActive: 0
  m_MirrorParameterActive: 0
  m_CycleOffsetParameterActive: 0
  m_TimeParameterActive: 0
  m_Motion: {fileID: -6239216113759591374, guid: 2115c4661f55eff45a5a0f91fc0a12f0, type: 3}
  m_Tag: 
  m_SpeedParameter: 
  m_MirrorParameter: 
  m_CycleOffsetParameter: 
  m_TimeParameter: 
--- !u!1102 &6995031694560656813
AnimatorState:
  serializedVersion: 6
  m_ObjectHideFlags: 1
  m_CorrespondingSourceObject: {fileID: 0}
  m_PrefabInstance: {fileID: 0}
  m_PrefabAsset: {fileID: 0}
  m_Name: Dead
  m_Speed: 1
  m_CycleOffset: 0
  m_Transitions: []
  m_StateMachineBehaviours: []
  m_Position: {x: 50, y: 50, z: 0}
  m_IKOnFeet: 0
  m_WriteDefaultValues: 1
  m_Mirror: 0
  m_SpeedParameterActive: 0
  m_MirrorParameterActive: 0
  m_CycleOffsetParameterActive: 0
  m_TimeParameterActive: 0
  m_Motion: {fileID: -1504929105726005784, guid: 2115c4661f55eff45a5a0f91fc0a12f0, type: 3}
  m_Tag: 
  m_SpeedParameter: 
  m_MirrorParameter: 
  m_CycleOffsetParameter: 
  m_TimeParameter: 
--- !u!1107 &8124319401456280373
AnimatorStateMachine:
  serializedVersion: 6
  m_ObjectHideFlags: 1
  m_CorrespondingSourceObject: {fileID: 0}
  m_PrefabInstance: {fileID: 0}
  m_PrefabAsset: {fileID: 0}
  m_Name: Attacks
  m_ChildStates:
  - serializedVersion: 1
    m_State: {fileID: -1068572555509609370}
    m_Position: {x: 240, y: 90, z: 0}
  - serializedVersion: 1
    m_State: {fileID: 6299315480180736668}
<<<<<<< HEAD
    m_Position: {x: 240, y: 240, z: 0}
=======
    m_Position: {x: 250, y: 240, z: 0}
>>>>>>> 144260b0
  m_ChildStateMachines: []
  m_AnyStateTransitions: []
  m_EntryTransitions: []
  m_StateMachineTransitions: {}
  m_StateMachineBehaviours: []
  m_AnyStatePosition: {x: 50, y: 20, z: 0}
  m_EntryPosition: {x: 50, y: 120, z: 0}
  m_ExitPosition: {x: 800, y: 120, z: 0}
  m_ParentStateMachinePosition: {x: 800, y: 20, z: 0}
  m_DefaultState: {fileID: -1068572555509609370}
<<<<<<< HEAD
=======
--- !u!1102 &8314685060882719794
AnimatorState:
  serializedVersion: 6
  m_ObjectHideFlags: 1
  m_CorrespondingSourceObject: {fileID: 0}
  m_PrefabInstance: {fileID: 0}
  m_PrefabAsset: {fileID: 0}
  m_Name: Action - Revive
  m_Speed: 1
  m_CycleOffset: 0
  m_Transitions:
  - {fileID: -1777038757504527503}
  m_StateMachineBehaviours: []
  m_Position: {x: 50, y: 50, z: 0}
  m_IKOnFeet: 0
  m_WriteDefaultValues: 1
  m_Mirror: 0
  m_SpeedParameterActive: 0
  m_MirrorParameterActive: 0
  m_CycleOffsetParameterActive: 0
  m_TimeParameterActive: 0
  m_Motion: {fileID: -7620468718608648079, guid: 2115c4661f55eff45a5a0f91fc0a12f0, type: 3}
  m_Tag: 
  m_SpeedParameter: 
  m_MirrorParameter: 
  m_CycleOffsetParameter: 
  m_TimeParameter: 
--- !u!1101 &8427159825030150999
AnimatorStateTransition:
  m_ObjectHideFlags: 1
  m_CorrespondingSourceObject: {fileID: 0}
  m_PrefabInstance: {fileID: 0}
  m_PrefabAsset: {fileID: 0}
  m_Name: 
  m_Conditions:
  - m_ConditionMode: 1
    m_ConditionEvent: FallDown
    m_EventTreshold: 0
  m_DstStateMachine: {fileID: 0}
  m_DstState: {fileID: -7547485152901491539}
  m_Solo: 0
  m_Mute: 0
  m_IsExit: 0
  serializedVersion: 3
  m_TransitionDuration: 0.25
  m_TransitionOffset: 0
  m_ExitTime: 0.7413794
  m_HasExitTime: 0
  m_HasFixedDuration: 1
  m_InterruptionSource: 0
  m_OrderedInterruption: 1
  m_CanTransitionToSelf: 1
>>>>>>> 144260b0
--- !u!1101 &8468659891928091302
AnimatorStateTransition:
  m_ObjectHideFlags: 1
  m_CorrespondingSourceObject: {fileID: 0}
  m_PrefabInstance: {fileID: 0}
  m_PrefabAsset: {fileID: 0}
  m_Name: 
  m_Conditions: []
  m_DstStateMachine: {fileID: 0}
  m_DstState: {fileID: -1068572555509609370}
  m_Solo: 0
  m_Mute: 0
  m_IsExit: 0
  serializedVersion: 3
  m_TransitionDuration: 0.25
  m_TransitionOffset: 0
  m_ExitTime: 0.5
  m_HasExitTime: 1
  m_HasFixedDuration: 1
  m_InterruptionSource: 0
  m_OrderedInterruption: 1
  m_CanTransitionToSelf: 1<|MERGE_RESOLUTION|>--- conflicted
+++ resolved
@@ -81,8 +81,6 @@
   m_UseAutomaticThresholds: 1
   m_NormalizedBlendValues: 0
   m_BlendType: 0
-<<<<<<< HEAD
-=======
 --- !u!1102 &-7547485152901491539
 AnimatorState:
   serializedVersion: 6
@@ -110,7 +108,6 @@
   m_MirrorParameter: 
   m_CycleOffsetParameter: 
   m_TimeParameter: 
->>>>>>> 144260b0
 --- !u!1102 &-7345246596832709857
 AnimatorState:
   serializedVersion: 6
@@ -118,11 +115,7 @@
   m_CorrespondingSourceObject: {fileID: 0}
   m_PrefabInstance: {fileID: 0}
   m_PrefabAsset: {fileID: 0}
-<<<<<<< HEAD
   m_Name: HitReact1
-=======
-  m_Name: HitReact
->>>>>>> 144260b0
   m_Speed: 1
   m_CycleOffset: 0
   m_Transitions:
@@ -142,9 +135,6 @@
   m_MirrorParameter: 
   m_CycleOffsetParameter: 
   m_TimeParameter: 
-<<<<<<< HEAD
---- !u!1101 &-6270680072761177303
-=======
 --- !u!1101 &-6735739854590397019
 AnimatorStateTransition:
   m_ObjectHideFlags: 1
@@ -168,57 +158,6 @@
   m_OrderedInterruption: 1
   m_CanTransitionToSelf: 1
 --- !u!1101 &-6270680072761177303
-AnimatorStateTransition:
-  m_ObjectHideFlags: 1
-  m_CorrespondingSourceObject: {fileID: 0}
-  m_PrefabInstance: {fileID: 0}
-  m_PrefabAsset: {fileID: 0}
-  m_Name: 
-  m_Conditions:
-  - m_ConditionMode: 1
-    m_ConditionEvent: BeginHitReact
-    m_EventTreshold: 0
-  m_DstStateMachine: {fileID: 0}
-  m_DstState: {fileID: -7345246596832709857}
-  m_Solo: 0
-  m_Mute: 0
-  m_IsExit: 0
-  serializedVersion: 3
-  m_TransitionDuration: 0
-  m_TransitionOffset: 0
-  m_ExitTime: 2.5632382e-10
-  m_HasExitTime: 1
-  m_HasFixedDuration: 1
-  m_InterruptionSource: 0
-  m_OrderedInterruption: 1
-  m_CanTransitionToSelf: 1
---- !u!1101 &-5808022421118276268
-AnimatorStateTransition:
-  m_ObjectHideFlags: 1
-  m_CorrespondingSourceObject: {fileID: 0}
-  m_PrefabInstance: {fileID: 0}
-  m_PrefabAsset: {fileID: 0}
-  m_Name: 
-  m_Conditions:
-  - m_ConditionMode: 1
-    m_ConditionEvent: BeginHitReact
-    m_EventTreshold: 0
-  m_DstStateMachine: {fileID: 0}
-  m_DstState: {fileID: 0}
-  m_Solo: 0
-  m_Mute: 0
-  m_IsExit: 0
-  serializedVersion: 3
-  m_TransitionDuration: 0.25
-  m_TransitionOffset: 0
-  m_ExitTime: 0.75
-  m_HasExitTime: 1
-  m_HasFixedDuration: 1
-  m_InterruptionSource: 0
-  m_OrderedInterruption: 1
-  m_CanTransitionToSelf: 1
---- !u!1101 &-5603320215398779609
->>>>>>> 144260b0
 AnimatorStateTransition:
   m_ObjectHideFlags: 1
   m_CorrespondingSourceObject: {fileID: 0}
@@ -644,11 +583,7 @@
     m_Position: {x: 280, y: 70, z: 0}
   - serializedVersion: 1
     m_State: {fileID: -7345246596832709857}
-<<<<<<< HEAD
     m_Position: {x: 280, y: -30, z: 0}
-=======
-    m_Position: {x: 290, y: -30, z: 0}
->>>>>>> 144260b0
   m_ChildStateMachines: []
   m_AnyStateTransitions: []
   m_EntryTransitions: []
@@ -687,8 +622,81 @@
   m_InterruptionSource: 0
   m_OrderedInterruption: 1
   m_CanTransitionToSelf: 1
-<<<<<<< HEAD
-=======
+--- !u!1101 &4957634337843930872
+AnimatorStateTransition:
+  m_ObjectHideFlags: 1
+  m_CorrespondingSourceObject: {fileID: 0}
+  m_PrefabInstance: {fileID: 0}
+  m_PrefabAsset: {fileID: 0}
+  m_Name: 
+  m_Conditions: []
+  m_DstStateMachine: {fileID: 0}
+  m_DstState: {fileID: -9059899351118470251}
+  m_Solo: 0
+  m_Mute: 0
+  m_IsExit: 0
+  serializedVersion: 3
+  m_TransitionDuration: 0.25
+  m_TransitionOffset: 0
+  m_ExitTime: 0.5
+  m_HasExitTime: 1
+  m_HasFixedDuration: 1
+  m_InterruptionSource: 0
+  m_OrderedInterruption: 1
+  m_CanTransitionToSelf: 1
+--- !u!1107 &3532665691827284609
+AnimatorStateMachine:
+  serializedVersion: 6
+  m_ObjectHideFlags: 1
+  m_CorrespondingSourceObject: {fileID: 0}
+  m_PrefabInstance: {fileID: 0}
+  m_PrefabAsset: {fileID: 0}
+  m_Name: HitReacts
+  m_ChildStates:
+  - serializedVersion: 1
+    m_State: {fileID: -9059899351118470251}
+    m_Position: {x: 280, y: 70, z: 0}
+  - serializedVersion: 1
+    m_State: {fileID: -7345246596832709857}
+    m_Position: {x: 290, y: -30, z: 0}
+  m_ChildStateMachines: []
+  m_AnyStateTransitions: []
+  m_EntryTransitions: []
+  m_StateMachineTransitions: {}
+  m_StateMachineBehaviours: []
+  m_AnyStatePosition: {x: 50, y: 20, z: 0}
+  m_EntryPosition: {x: 50, y: 120, z: 0}
+  m_ExitPosition: {x: 800, y: 120, z: 0}
+  m_ParentStateMachinePosition: {x: 800, y: 20, z: 0}
+  m_DefaultState: {fileID: -9059899351118470251}
+--- !u!1101 &4660115808215194994
+AnimatorStateTransition:
+  m_ObjectHideFlags: 1
+  m_CorrespondingSourceObject: {fileID: 0}
+  m_PrefabInstance: {fileID: 0}
+  m_PrefabAsset: {fileID: 0}
+  m_Name: 
+  m_Conditions:
+  - m_ConditionMode: 6
+    m_ConditionEvent: AttackID
+    m_EventTreshold: 1
+  - m_ConditionMode: 1
+    m_ConditionEvent: BeginAttack
+    m_EventTreshold: 0
+  m_DstStateMachine: {fileID: 0}
+  m_DstState: {fileID: 6299315480180736668}
+  m_Solo: 0
+  m_Mute: 0
+  m_IsExit: 0
+  serializedVersion: 3
+  m_TransitionDuration: 0.25
+  m_TransitionOffset: 0
+  m_ExitTime: 0.75
+  m_HasExitTime: 0
+  m_HasFixedDuration: 1
+  m_InterruptionSource: 0
+  m_OrderedInterruption: 1
+  m_CanTransitionToSelf: 1
 --- !u!1101 &4924297452976420476
 AnimatorStateTransition:
   m_ObjectHideFlags: 1
@@ -714,7 +722,6 @@
   m_InterruptionSource: 0
   m_OrderedInterruption: 1
   m_CanTransitionToSelf: 1
->>>>>>> 144260b0
 --- !u!1101 &4957634337843930872
 AnimatorStateTransition:
   m_ObjectHideFlags: 1
@@ -737,8 +744,6 @@
   m_InterruptionSource: 0
   m_OrderedInterruption: 1
   m_CanTransitionToSelf: 1
-<<<<<<< HEAD
-=======
 --- !u!1101 &5579816715067545514
 AnimatorStateTransition:
   m_ObjectHideFlags: 1
@@ -764,7 +769,6 @@
   m_InterruptionSource: 0
   m_OrderedInterruption: 1
   m_CanTransitionToSelf: 1
->>>>>>> 144260b0
 --- !u!1101 &5593412509193387231
 AnimatorStateTransition:
   m_ObjectHideFlags: 1
@@ -898,11 +902,7 @@
     m_Position: {x: 240, y: 90, z: 0}
   - serializedVersion: 1
     m_State: {fileID: 6299315480180736668}
-<<<<<<< HEAD
-    m_Position: {x: 240, y: 240, z: 0}
-=======
     m_Position: {x: 250, y: 240, z: 0}
->>>>>>> 144260b0
   m_ChildStateMachines: []
   m_AnyStateTransitions: []
   m_EntryTransitions: []
@@ -913,8 +913,6 @@
   m_ExitPosition: {x: 800, y: 120, z: 0}
   m_ParentStateMachinePosition: {x: 800, y: 20, z: 0}
   m_DefaultState: {fileID: -1068572555509609370}
-<<<<<<< HEAD
-=======
 --- !u!1102 &8314685060882719794
 AnimatorState:
   serializedVersion: 6
@@ -967,7 +965,6 @@
   m_InterruptionSource: 0
   m_OrderedInterruption: 1
   m_CanTransitionToSelf: 1
->>>>>>> 144260b0
 --- !u!1101 &8468659891928091302
 AnimatorStateTransition:
   m_ObjectHideFlags: 1
