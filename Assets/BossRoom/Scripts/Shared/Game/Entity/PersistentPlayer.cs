--- conflicted
+++ resolved
@@ -37,15 +37,9 @@
             // when this element is added to the runtime collection. If this was done in OnEnable() there is a chance
             // that OwnerClientID could be its default value (0).
             m_PersistentPlayerRuntimeCollection.Add(this);
-<<<<<<< HEAD
-
-            SessionPlayerData? sessionPlayerData = BossRoomSessionManager.Instance.GetPlayerData(OwnerClientId);
-            if (sessionPlayerData.HasValue)
-=======
             if (IsServer)
->>>>>>> 8143dc07
             {
-                SessionPlayerData? sessionPlayerData = SessionManager.Instance.GetPlayerData(OwnerClientId);
+                SessionPlayerData? sessionPlayerData = BossRoomSessionManager.Instance.GetPlayerData(OwnerClientId);
                 if (sessionPlayerData.HasValue)
                 {
                     m_NetworkNameState.Name.Value = sessionPlayerData.Value.PlayerName;
