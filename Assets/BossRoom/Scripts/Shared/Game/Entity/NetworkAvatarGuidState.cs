--- conflicted
+++ resolved
@@ -10,11 +10,7 @@
     public class NetworkAvatarGuidState : NetworkBehaviour
     {
         [HideInInspector]
-<<<<<<< HEAD
-        public NetworkVariableGUID AvatarGuidArray = new NetworkVariableGUID();
-=======
         public NetworkVariable<NetworkGuid> AvatarGuidArray = new NetworkVariable<NetworkGuid>();
->>>>>>> 59eb1bb1
 
         public event Action<Guid> GuidChanged;
 
@@ -23,25 +19,15 @@
             AvatarGuidArray.OnValueChanged += OnValueChanged;
         }
 
-<<<<<<< HEAD
-        void OnValueChanged(Guid oldValue, Guid newValue)
-        {
-            if (newValue.Equals(Guid.Empty))
-=======
         void OnValueChanged(NetworkGuid oldValue, NetworkGuid newValue)
         {
             if (newValue.ToGuid().Equals(Guid.Empty))
->>>>>>> 59eb1bb1
             {
                 // not a valid Guid
                 return;
             }
 
-<<<<<<< HEAD
-            GuidChanged?.Invoke(newValue);
-=======
             GuidChanged?.Invoke(newValue.ToGuid());
->>>>>>> 59eb1bb1
         }
     }
 }