using System;
using MLAPI;
using MLAPI.Messaging;
using MLAPI.NetworkedVar;
using UnityEngine;


namespace BossRoom.Shared
{
    /// <summary>
    /// Contains all NetworkedVars and RPCs of a character. This component is present on both client and server objects.
    /// </summary>
    public class NetworkCharacterState : NetworkedBehaviour
    {
<<<<<<< HEAD
        public NetworkedVarVector3 NetworkPosition;
        public NetworkedVarFloat NetworkRotationY;
        public NetworkedVarFloat NetworkMovementSpeed;
=======
        /// <summary>
        /// The networked position of this Character. This reflects the authorative position on the server.
        /// </summary>
        public NetworkedVarVector3 NetworkPosition { get;} = new NetworkedVarVector3();

        /// <summary>
        /// The networked rotation of this Character. This reflects the authorative rotation on the server.
        /// </summary>
        public NetworkedVarFloat NetworkRotationY { get; } = new NetworkedVarFloat();
>>>>>>> 168707c5

        /// <summary>
        /// Gets invoked when inputs are received from the client which own this networked character.
        /// </summary>
        public event Action<Vector3> OnReceivedClientInput;

        /// <summary>
        /// RPC to send inputs for this character from a client to a server.
        /// </summary>
        /// <param name="movementTarget">The position which this character should move towards.</param>
        [ServerRPC]
        public void SendCharacterInputServerRpc(Vector3 movementTarget)
        {
            OnReceivedClientInput?.Invoke(movementTarget);
        }
    }
}<|MERGE_RESOLUTION|>--- conflicted
+++ resolved
@@ -12,11 +12,6 @@
     /// </summary>
     public class NetworkCharacterState : NetworkedBehaviour
     {
-<<<<<<< HEAD
-        public NetworkedVarVector3 NetworkPosition;
-        public NetworkedVarFloat NetworkRotationY;
-        public NetworkedVarFloat NetworkMovementSpeed;
-=======
         /// <summary>
         /// The networked position of this Character. This reflects the authorative position on the server.
         /// </summary>
@@ -26,7 +21,7 @@
         /// The networked rotation of this Character. This reflects the authorative rotation on the server.
         /// </summary>
         public NetworkedVarFloat NetworkRotationY { get; } = new NetworkedVarFloat();
->>>>>>> 168707c5
+        public NetworkedVarFloat NetworkMovementSpeed;
 
         /// <summary>
         /// Gets invoked when inputs are received from the client which own this networked character.
