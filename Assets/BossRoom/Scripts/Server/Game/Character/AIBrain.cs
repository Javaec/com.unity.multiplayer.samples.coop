using System;
using System.Collections.Generic;
using UnityEngine;

namespace BossRoom.Server
{
    /// <summary>
    /// Handles enemy AI. Contains AIStateLogics that handle some of the details,
    /// and has various utility functions that are called by those AIStateLogics
    /// </summary>
    public class AIBrain
    {
        private enum AIStateType
        {
            ATTACK,
            //WANDER,
            IDLE,
        }

        private ServerCharacter m_ServerCharacter;
        private ActionPlayer m_ActionPlayer;
        private AIStateType m_CurrentState;
        private Dictionary<AIStateType, AIState> m_Logics;
        private List<ServerCharacter> m_HatedEnemies;

        public AIBrain(ServerCharacter me, ActionPlayer myActionPlayer)
        {
            m_ServerCharacter = me;
            m_ActionPlayer = myActionPlayer;

            m_Logics = new Dictionary<AIStateType, AIState>
            {
                [AIStateType.IDLE] = new IdleAIState(this),
                //[ AIStateType.WANDER ] = new WanderAIState(this), // not written yet
                [AIStateType.ATTACK] = new AttackAIState(this, m_ActionPlayer),
            };
            m_HatedEnemies = new List<ServerCharacter>();
            m_CurrentState = AIStateType.IDLE;
        }

        /// <summary>
        /// Should be called by the AIBrain's owner each Update()
        /// </summary>
        public void Update()
        {
            AIStateType newState = FindBestEligibleAIState();
            if (m_CurrentState != newState)
            {
                m_Logics[newState].Initialize();
            }
            m_CurrentState = newState;
            m_Logics[m_CurrentState].Update();
        }

        private AIStateType FindBestEligibleAIState()
        {
            // for now we assume the AI states are in order of appropriateness,
            // which may be nonsensical when there are more states
            foreach (AIStateType type in Enum.GetValues(typeof(AIStateType)))
            {
                if (m_Logics[type].IsEligible())
                {
                    return type;
                }
            }
            Debug.LogError("No AI states are valid!?!");
            return AIStateType.IDLE;
        }

        /// <summary>
        /// Returns true if it be appropriate for us to murder this character, starting right now!
        /// </summary>
        public bool IsAppropriateFoe(ServerCharacter potentialFoe)
        {
            if (potentialFoe == null || potentialFoe.IsNPC || potentialFoe.NetState.NetworkLifeState.Value != LifeState.ALIVE)
            {
                return false;
            }

            // Also, we could use NavMesh.Raycast() to see if we have line of sight to foe?
            return true;
        }

        /// <summary>
        /// Notify the AIBrain that we should consider this character an enemy.
        /// </summary>
        /// <param name="character"></param>
        public void Hate(ServerCharacter character)
        {
            if (!m_HatedEnemies.Contains(character))
            {
                m_HatedEnemies.Add(character);
            }
        }

        /// <summary>
        /// Return the raw list of hated enemies -- treat as read-only!
        /// </summary>
        public List<ServerCharacter> GetHatedEnemies()
        {
            // first we clean the list -- remove any enemies that have disappeared (became null), are dead, etc.
            m_HatedEnemies.RemoveAll(enemy => !IsAppropriateFoe(enemy));
            return m_HatedEnemies;
        }

        /// <summary>
        /// Retrieve info about who we are. Treat as read-only!
        /// </summary>
        /// <returns></returns>
        public ServerCharacter GetMyServerCharacter()
        {
            return m_ServerCharacter;
<<<<<<< HEAD
        }
        /// <summary>
        /// Convenience getter that returns the CharacterData associated with this creature. 
        /// </summary>
        public CharacterClass CharacterData
        {
            get
            {
                return GameDataSource.s_Instance.CharacterDataByType[m_ServerCharacter.NetState.CharacterType.Value];
            }
        }

=======
        }
>>>>>>> 7a207de9
    }
}<|MERGE_RESOLUTION|>--- conflicted
+++ resolved
@@ -110,8 +110,8 @@
         public ServerCharacter GetMyServerCharacter()
         {
             return m_ServerCharacter;
-<<<<<<< HEAD
         }
+
         /// <summary>
         /// Convenience getter that returns the CharacterData associated with this creature. 
         /// </summary>
@@ -123,8 +123,5 @@
             }
         }
 
-=======
-        }
->>>>>>> 7a207de9
     }
 }