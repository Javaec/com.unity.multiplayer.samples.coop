--- conflicted
+++ resolved
@@ -2,16 +2,11 @@
     "name": "BossRoom.Server",
     "rootNamespace": "",
     "references": [
-<<<<<<< HEAD
-        "Unity.Multiplayer.MLAPI.Runtime",
+    	"Unity.Netcode.Runtime",
         "BossRoom.Shared",
         "Unity.Multiplayer.Transport.UTP",
         "Unity.Services.Core",
         "Unity.Services.Authentication"
-=======
-        "Unity.Netcode.Runtime",
-        "BossRoom.Shared"
->>>>>>> ed4dc1d7
     ],
     "includePlatforms": [],
     "excludePlatforms": [],
